/* Pi-hole: A black hole for Internet advertisements
*  (c) 2017 Pi-hole, LLC (https://pi-hole.net)
*  Network-wide ad blocking via your own hardware.
*
*  FTL Engine
*  Database routines
*
*  This file is copyright under the latest version of the EUPL.
*  Please see LICENSE file for your rights under this license. */

#include "FTL.h"
#include "shmem.h"

sqlite3 *db;
bool database = false;
bool DBdeleteoldqueries = false;
long int lastdbindex = 0;
long int lastDBimportedtimestamp = 0;

pthread_mutex_t dblock;

// TABLE ftl
enum { DB_VERSION, DB_LASTTIMESTAMP, DB_FIRSTCOUNTERTIMESTAMP };
// TABLE counters
enum { DB_TOTALQUERIES, DB_BLOCKEDQUERIES };

bool db_set_counter(unsigned int ID, int value);
bool db_set_FTL_property(unsigned int ID, int value);
int db_get_FTL_property(unsigned int ID);

void check_database(int rc)
{
	// We will retry if the database is busy at the moment
	// However, we won't retry if any other error happened
	// and - instead - disable the database functionality
	// altogether in FTL (setting database to false)
	if(rc != SQLITE_OK &&
	   rc != SQLITE_DONE &&
	   rc != SQLITE_ROW &&
	   rc != SQLITE_BUSY)
	{
		database = false;
	}
}

void dbclose(void)
{
	int rc = sqlite3_close(db);
	// Report any error
	if( rc )
		logg("dbclose() - SQL error (%i): %s", rc, sqlite3_errmsg(db));

	// Unlock mutex on the database
	pthread_mutex_unlock(&dblock);
}

double get_db_filesize(void)
{
	struct stat st;
	if(stat(FTLfiles.db, &st) != 0)
	{
		// stat() failed (maybe the DB file does not exist?)
		return 0;
	}
	return 1e-6*st.st_size;
}

bool dbopen(void)
{
	pthread_mutex_lock(&dblock);
	int rc = sqlite3_open_v2(FTLfiles.db, &db, SQLITE_OPEN_READWRITE, NULL);
	if( rc ){
		logg("dbopen() - SQL error (%i): %s", rc, sqlite3_errmsg(db));
		dbclose();
		check_database(rc);
		return false;
	}

	return true;
}

bool dbquery(const char *format, ...)
{
	char *zErrMsg = NULL;
	va_list args;

	va_start(args, format);
	char *query = sqlite3_vmprintf(format, args);
	va_end(args);

	if(query == NULL)
	{
		logg("Memory allocation failed in dbquery()");
		return false;
	}

	int rc = sqlite3_exec(db, query, NULL, NULL, &zErrMsg);

	if( rc != SQLITE_OK ){
		logg("dbquery(%s) - SQL error (%i): %s", query, rc, zErrMsg);
		sqlite3_free(zErrMsg);
		check_database(rc);
		return false;
	}

	sqlite3_free(query);

	return true;

}

bool create_counter_table(void)
{
	bool ret;
	// Create FTL table in the database (holds properties like database version, etc.)
	ret = dbquery("CREATE TABLE counters ( id INTEGER PRIMARY KEY NOT NULL, value INTEGER NOT NULL );");
	if(!ret){ dbclose(); return false; }

	// ID 0 = total queries
	ret = db_set_counter(DB_TOTALQUERIES, 0);
	if(!ret){ dbclose(); return false; }

	// ID 1 = total blocked queries
	ret = db_set_counter(DB_BLOCKEDQUERIES, 0);
	if(!ret){ dbclose(); return false; }

	// Time stamp of creation of the counters database
	ret = db_set_FTL_property(DB_FIRSTCOUNTERTIMESTAMP, time(NULL));
	if(!ret){ dbclose(); return false; }

	// Update database version to 2
	ret = db_set_FTL_property(DB_VERSION, 2);
	if(!ret){ dbclose(); return false; }

	return true;
}

bool db_create(void)
{
	bool ret;
	int rc = sqlite3_open_v2(FTLfiles.db, &db, SQLITE_OPEN_READWRITE | SQLITE_OPEN_CREATE, NULL);
	if( rc ){
		logg("db_create() - SQL error (%i): %s", rc, sqlite3_errmsg(db));
		dbclose();
		check_database(rc);
		return false;
	}
	// Create Queries table in the database
	ret = dbquery("CREATE TABLE queries ( id INTEGER PRIMARY KEY AUTOINCREMENT, timestamp INTEGER NOT NULL, type INTEGER NOT NULL, status INTEGER NOT NULL, domain TEXT NOT NULL, client TEXT NOT NULL, forward TEXT );");
	if(!ret){ dbclose(); return false; }
	// Add an index on the timestamps (not a unique index!)
	ret = dbquery("CREATE INDEX idx_queries_timestamps ON queries (timestamp);");
	if(!ret){ dbclose(); return false; }
	// Create FTL table in the database (holds properties like database version, etc.)
	ret = dbquery("CREATE TABLE ftl ( id INTEGER PRIMARY KEY NOT NULL, value BLOB NOT NULL );");
	if(!ret){ dbclose(); return false; }

	// DB version 2
	ret = dbquery("INSERT INTO ftl (ID,VALUE) VALUES(%i,2);", DB_VERSION);
	if(!ret){ dbclose(); return false; }

	// Most recent timestamp initialized to 00:00 1 Jan 1970
	ret = dbquery("INSERT INTO ftl (ID,VALUE) VALUES(%i,0);", DB_LASTTIMESTAMP);
	if(!ret){ dbclose(); return false; }

	// Create counter table
	if(!create_counter_table())
		return false;

	return true;
}

void db_init(void)
{
	// First check if the user doesn't want to use the database and set an
	// empty string as file name in FTL's config file
	if(FTLfiles.db == NULL || strlen(FTLfiles.db) == 0)
	{
		database = false;
		return;
	}

	int rc = sqlite3_open_v2(FTLfiles.db, &db, SQLITE_OPEN_READWRITE, NULL);
	if( rc ){
		logg("db_init() - Cannot open database (%i): %s", rc, sqlite3_errmsg(db));
		dbclose();
		check_database(rc);

		logg("Creating new (empty) database");
		if (!db_create())
		{
			logg("Database not available");
			database = false;
			return;
		}
	}

	// Test DB version and see if we need to upgrade the database file
	int dbversion = db_get_FTL_property(DB_VERSION);
	if(dbversion < 1)
	{
		logg("Database version incorrect, database not available");
		database = false;
		return;
	}
	else if(dbversion < 2)
	{
		// Database is still in version 1
		// Update to version 2 and create counters table
		if (!create_counter_table())
		{
			logg("Counter table not initialized, database not available");
			database = false;
			return;
		}
	}

	// Close database to prevent having it opened all time
	// we already closed the database when we returned earlier
	sqlite3_close(db);

	if (pthread_mutex_init(&dblock, NULL) != 0)
	{
		logg("FATAL: DB mutex init failed\n");
		// Return failure
		exit(EXIT_FAILURE);
	}

	logg("Database successfully initialized");
	database = true;
}

int db_get_FTL_property(unsigned int ID)
{
	int rc, ret = 0;
	sqlite3_stmt* dbstmt;
	char *querystring = NULL;

	// Prepare SQL statement
	ret = asprintf(&querystring, "SELECT VALUE FROM ftl WHERE id = %u;",ID);

	if(querystring == NULL || ret < 0)
	{
		logg("Memory allocation failed in db_get_FTL_property, not saving query with ID = %u (%i)", ID, ret);
		return false;
	}

	rc = sqlite3_prepare(db, querystring, -1, &dbstmt, NULL);
	if( rc ){
		logg("db_get_FTL_property() - SQL error prepare (%i): %s", rc, sqlite3_errmsg(db));
		logg("Query: \"%s\"", querystring);
		dbclose();
		check_database(rc);
		return -1;
	}
	free(querystring);

	// Evaluate SQL statement
	rc = sqlite3_step(dbstmt);
	if( rc != SQLITE_ROW ){
		logg("db_get_FTL_property() - SQL error step (%i): %s", rc, sqlite3_errmsg(db));
		dbclose();
		check_database(rc);
		return -1;
	}

	int result = sqlite3_column_int(dbstmt, 0);

	sqlite3_finalize(dbstmt);

	return result;
}

bool db_set_FTL_property(unsigned int ID, int value)
{
	return dbquery("INSERT OR REPLACE INTO ftl (id, value) VALUES ( %u, %i );", ID, value);
}

bool db_set_counter(unsigned int ID, int value)
{
	return dbquery("INSERT OR REPLACE INTO counters (id, value) VALUES ( %u, %i );", ID, value);
}

bool db_update_counters(int total, int blocked)
{
	if(!dbquery("UPDATE counters SET value = value + %i WHERE id = %i;", total, DB_TOTALQUERIES))
		return false;
	if(!dbquery("UPDATE counters SET value = value + %i WHERE id = %i;", blocked, DB_BLOCKEDQUERIES))
		return false;
	return true;
}

int number_of_queries_in_DB(void)
{
	sqlite3_stmt* stmt;

	// Count number of rows using the index timestamp is faster than select(*)
	int rc = sqlite3_prepare_v2(db, "SELECT COUNT(timestamp) FROM queries", -1, &stmt, NULL);
	if( rc ){
		logg("number_of_queries_in_DB() - SQL error prepare (%i): %s", rc, sqlite3_errmsg(db));
		dbclose();
		check_database(rc);
		return -1;
	}

	rc = sqlite3_step(stmt);
	if( rc != SQLITE_ROW ){
		logg("number_of_queries_in_DB() - SQL error step (%i): %s", rc, sqlite3_errmsg(db));
		dbclose();
		check_database(rc);
		return -1;
	}

	int result = sqlite3_column_int(stmt, 0);

	sqlite3_finalize(stmt);

	return result;
}

static sqlite3_int64 last_ID_in_DB(void)
{
	sqlite3_stmt* stmt;

	int rc = sqlite3_prepare_v2(db, "SELECT MAX(ID) FROM queries", -1, &stmt, NULL);
	if( rc ){
		logg("last_ID_in_DB() - SQL error prepare (%i): %s", rc, sqlite3_errmsg(db));
		dbclose();
		check_database(rc);
		return -1;
	}

	rc = sqlite3_step(stmt);
	if( rc != SQLITE_ROW ){
		logg("last_ID_in_DB() - SQL error step (%i): %s", rc, sqlite3_errmsg(db));
		dbclose();
		check_database(rc);
		return -1;
	}

	sqlite3_int64 result = sqlite3_column_int64(stmt, 0);

	sqlite3_finalize(stmt);

	return result;
}

int get_number_of_queries_in_DB(void)
{
	int result = -1;

	if(!dbopen())
	{
		logg("Failed to open DB in get_number_of_queries_in_DB()");
		return -2;
	}

	result = number_of_queries_in_DB();

	// Close database
	dbclose();

	return result;
}

void save_to_DB(void)
{
	// Don't save anything to the database if in PRIVACY_NOSTATS mode
	if(config.privacylevel >= PRIVACY_NOSTATS)
		return;

	// Start database timer
	if(debug) timer_start(DATABASE_WRITE_TIMER);

	// Open database
	if(!dbopen())
	{
		logg("save_to_DB() - failed to open DB");
		return;
	}

	unsigned int saved = 0, saved_error = 0;
	long int i;
	sqlite3_stmt* stmt;

	// Get last ID stored in the database
	sqlite3_int64 lastID = last_ID_in_DB();

	bool ret = dbquery("BEGIN TRANSACTION");
	if(!ret)
	{
		logg("save_to_DB() - unable to begin transaction (%i): %s", ret, sqlite3_errmsg(db));
		dbclose();
		return;
	}

	int rc = sqlite3_prepare_v2(db, "INSERT INTO queries VALUES (NULL,?,?,?,?,?,?)", -1, &stmt, NULL);
	if( rc )
	{
		logg("save_to_DB() - error in preparing SQL statement (%i): %s", ret, sqlite3_errmsg(db));
		dbclose();
		check_database(rc);
		return;
	}

	int total = 0, blocked = 0;
	time_t currenttimestamp = time(NULL);
	time_t newlasttimestamp = 0;
	for(i = 0; i < counters->queries; i++)
	{
		validate_access("queries", i, true, __LINE__, __FUNCTION__, __FILE__);
		if(queries[i].db != 0)
		{
			// Skip, already saved in database
			continue;
		}

		if(!queries[i].complete && queries[i].timestamp > currenttimestamp-2)
		{
			// Break if a brand new query (age < 2 seconds) is not yet completed
			// giving it a chance to be stored next time
			break;
		}

		// Memory checks
		validate_access("queries", i, true, __LINE__, __FUNCTION__, __FILE__);

		if(queries[i].privacylevel >= PRIVACY_MAXIMUM)
		{
			// Skip, we never store nor count queries recorded
			// while have been in maximum privacy mode in the database
			continue;
		}

		// TIMESTAMP
		sqlite3_bind_int(stmt, 1, queries[i].timestamp);

		// TYPE
		sqlite3_bind_int(stmt, 2, queries[i].type);

		// STATUS
		sqlite3_bind_int(stmt, 3, queries[i].status);

		// DOMAIN
		char *domain = getDomainString(i);
		sqlite3_bind_text(stmt, 4, domain, -1, SQLITE_TRANSIENT);

		// CLIENT
		char *client = getClientIPString(i);
		sqlite3_bind_text(stmt, 5, client, -1, SQLITE_TRANSIENT);

		// FORWARD
		if(queries[i].status == QUERY_FORWARDED && queries[i].forwardID > -1)
		{
			validate_access("forwarded", queries[i].forwardID, true, __LINE__, __FUNCTION__, __FILE__);
			sqlite3_bind_text(stmt, 6, getstr(forwarded[queries[i].forwardID].ippos), -1, SQLITE_TRANSIENT);
		}
		else
		{
			sqlite3_bind_null(stmt, 6);
		}

		// Step and check if successful
		rc = sqlite3_step(stmt);
		sqlite3_clear_bindings(stmt);
		sqlite3_reset(stmt);

		if( rc != SQLITE_DONE ){
			logg("save_to_DB() - SQL error (%i): %s", rc, sqlite3_errmsg(db));
			saved_error++;
			if(saved_error < 3)
			{
				continue;
			}
			else
			{
				logg("save_to_DB() - exiting due to too many errors");
				break;
			}
			// Check this error message
			check_database(rc);
		}

		saved++;
		// Mark this query as saved in the database by setting the corresponding ID
		queries[i].db = ++lastID;

		// Total counter information (delta computation)
		total++;
		if(queries[i].status == QUERY_GRAVITY ||
		   queries[i].status == QUERY_BLACKLIST ||
		   queries[i].status == QUERY_WILDCARD ||
		   queries[i].status == QUERY_EXTERNAL_BLOCKED)
			blocked++;

		// Update lasttimestamp variable with timestamp of the latest stored query
		if(queries[i].timestamp > newlasttimestamp)
			newlasttimestamp = queries[i].timestamp;
	}

	// Finish prepared statement
	ret = dbquery("END TRANSACTION");
	int ret2 = sqlite3_finalize(stmt);
	if(!ret || ret2 != SQLITE_OK){ dbclose(); return; }

	// Store index for next loop interation round and update last time stamp
	// in the database only if all queries have been saved successfully
	if(saved_error == 0)
	{
		lastdbindex = i;
		db_set_FTL_property(DB_LASTTIMESTAMP, newlasttimestamp);
	}

	// Update total counters in DB
	if(!db_update_counters(total, blocked))
	{
		dbclose();
		return;
	}

	// Close database
	dbclose();

	if(debug)
	{
		logg("Notice: Queries stored in DB: %u (took %.1f ms, last SQLite ID %llu)", saved, timer_elapsed_msec(DATABASE_WRITE_TIMER), lastID);
		if(saved_error > 0)
			logg("        There are queries that have not been saved");
	}
}

void delete_old_queries_in_DB(void)
{
	// Open database
	if(!dbopen())
	{
		logg("Failed to open DB in delete_old_queries_in_DB()");
		return;
	}

	int timestamp = time(NULL) - config.maxDBdays * 86400;

	if(!dbquery("DELETE FROM queries WHERE timestamp <= %i", timestamp))
	{
		dbclose();
		logg("delete_old_queries_in_DB(): Deleting queries due to age of entries failed!");
		database = true;
		return;
	}

	// Get how many rows have been affected (deleted)
	int affected = sqlite3_changes(db);

	// Print final message only if there is a difference
	if(debug || affected)
		logg("Notice: Database size is %.2f MB, deleted %i rows", get_db_filesize(), affected);

	// Close database
	dbclose();

	// Re-enable database actions
	database = true;
}

int lastDBsave = 0;
void *DB_thread(void *val)
{
	// Set thread name
	prctl(PR_SET_NAME,"database",0,0,0);

	// Save timestamp as we do not want to store immediately
	// to the database
	lastDBsave = time(NULL) - time(NULL)%config.DBinterval;

	while(!killed && database)
	{
		if(time(NULL) - lastDBsave >= config.DBinterval)
		{
			// Update lastDBsave timer
			lastDBsave = time(NULL) - time(NULL)%config.DBinterval;

<<<<<<< HEAD
			// This has to be run outside of the thread locks
			// to prevent locking the resolver
			resolveNewClients();

			// Lock FTL's data structures, since it is
			// likely that they will be changed here
			lock_shm();
=======
			// Lock FTL's data structure, since it is
			// likely that it will be changed here
			enable_thread_lock();
>>>>>>> 85290bb7

			// Save data to database
			save_to_DB();

			// Release data lock
			unlock_shm();

			// Check if GC should be done on the database
			if(DBdeleteoldqueries)
			{
				// No thread locks needed
				delete_old_queries_in_DB();
				DBdeleteoldqueries = false;
			}
		}
		sleepms(100);
	}

	return NULL;
}

// Get most recent 24 hours data from long-term database
void read_data_from_DB(void)
{
	// Don't try to load anything to the database if in PRIVACY_NOSTATS mode
	if(config.privacylevel >= PRIVACY_NOSTATS)
		return;

	// Open database file
	if(!dbopen())
	{
		logg("read_data_from_DB() - Failed to open DB");
		return;
	}

	// Prepare request
	char *rstr = NULL;
	// Get time stamp 24 hours in the past
	time_t now = time(NULL);
	time_t mintime = now - config.maxlogage;
	int rc = asprintf(&rstr, "SELECT * FROM queries WHERE timestamp >= %li", mintime);
	if(rc < 1)
	{
		logg("read_data_from_DB() - Allocation error (%i): %s", rc, sqlite3_errmsg(db));
		return;
	}
	// Log DB query string in debug mode
	if(debug) logg(rstr);

	// Prepare SQLite3 statement
	sqlite3_stmt* stmt;
	rc = sqlite3_prepare_v2(db, rstr, -1, &stmt, NULL);
	if( rc ){
		logg("read_data_from_DB() - SQL error prepare (%i): %s", rc, sqlite3_errmsg(db));
		dbclose();
		check_database(rc);
		return;
	}

	// Loop through returned database rows
	while((rc = sqlite3_step(stmt)) == SQLITE_ROW)
	{
		sqlite3_int64 dbid = sqlite3_column_int64(stmt, 0);
		int queryTimeStamp = sqlite3_column_int(stmt, 1);
		// 1483228800 = 01/01/2017 @ 12:00am (UTC)
		if(queryTimeStamp < 1483228800)
		{
			logg("DB warn: TIMESTAMP should be larger than 01/01/2017 but is %i", queryTimeStamp);
			continue;
		}
		if(queryTimeStamp > now)
		{
			if(debug) logg("DB warn: Skipping query logged in the future (%i)", queryTimeStamp);
			continue;
		}

		int type = sqlite3_column_int(stmt, 2);
		if(type < TYPE_A || type >= TYPE_MAX)
		{
			logg("DB warn: TYPE should not be %i", type);
			continue;
		}
		// Don't import AAAA queries from database if the user set
		// AAAA_QUERY_ANALYSIS=no in pihole-FTL.conf
		if(type == TYPE_AAAA && !config.analyze_AAAA)
		{
			continue;
		}

		int status = sqlite3_column_int(stmt, 3);
		if(status < QUERY_UNKNOWN || status > QUERY_EXTERNAL_BLOCKED)
		{
			logg("DB warn: STATUS should be within [%i,%i] but is %i", QUERY_UNKNOWN, QUERY_EXTERNAL_BLOCKED, status);
			continue;
		}

		const char * domain = (const char *)sqlite3_column_text(stmt, 4);
		if(domain == NULL)
		{
			logg("DB warn: DOMAIN should never be NULL, %i", queryTimeStamp);
			continue;
		}

		const char * client = (const char *)sqlite3_column_text(stmt, 5);
		if(client == NULL)
		{
			logg("DB warn: CLIENT should never be NULL, %i", queryTimeStamp);
			continue;
		}

		// Check if user wants to skip queries coming from localhost
		if(config.ignore_localhost &&
		   (strcmp(client, "127.0.0.1") == 0 || strcmp(client, "::1") == 0))
		{
			continue;
		}

		const char *forwarddest = (const char *)sqlite3_column_text(stmt, 6);
		int forwardID = 0;
		// Determine forwardID only when status == 2 (forwarded) as the
		// field need not to be filled for other query status types
		if(status == QUERY_FORWARDED)
		{
			if(forwarddest == NULL)
			{
				logg("DB warn: FORWARD should not be NULL with status QUERY_FORWARDED, %i", queryTimeStamp);
				continue;
			}
			forwardID = findForwardID(forwarddest, true);
		}

		// Obtain IDs only after filtering which queries we want to keep
		int overTimeTimeStamp = queryTimeStamp - (queryTimeStamp % 600) + 300;
		int timeidx = findOverTimeID(overTimeTimeStamp);
		int domainID = findDomainID(domain);
		int clientID = findClientID(client);

		// Ensure we have enough space in the queries struct
		memory_check(QUERIES);

		// Set index for this query
		int queryIndex = counters->queries;

		// Store this query in memory
		validate_access("overTime", timeidx, true, __LINE__, __FUNCTION__, __FILE__);
		validate_access("queries", queryIndex, false, __LINE__, __FUNCTION__, __FILE__);
		queries[queryIndex].magic = MAGICBYTE;
		queries[queryIndex].timestamp = queryTimeStamp;
		queries[queryIndex].type = type;
		queries[queryIndex].status = status;
		queries[queryIndex].domainID = domainID;
		queries[queryIndex].clientID = clientID;
		queries[queryIndex].forwardID = forwardID;
		queries[queryIndex].timeidx = timeidx;
		queries[queryIndex].db = dbid;
		queries[queryIndex].id = 0;
		queries[queryIndex].complete = true; // Mark as all information is avaiable
		queries[queryIndex].response = 0;
		queries[queryIndex].AD = false;
		lastDBimportedtimestamp = queryTimeStamp;

		// Handle type counters
		if(type >= TYPE_A && type < TYPE_MAX)
		{
			counters->querytype[type-1]++;
			overTime[timeidx].querytypedata[type-1]++;
		}

		// Update overTime data
		overTime[timeidx].total++;

		// Update overTime data structure with the new client
		overTimeClientData[clientID][timeidx]++;

		// Increase DNS queries counter
		counters->queries++;

		// Increment status counters
		switch(status)
		{
			case QUERY_UNKNOWN: // Unknown
				counters->unknown++;
				break;

			case QUERY_GRAVITY: // Blocked by gravity.list
			case QUERY_WILDCARD: // Blocked by regex filter
			case QUERY_BLACKLIST: // Blocked by black.list
			case QUERY_EXTERNAL_BLOCKED: // Blocked by external provider
				counters->blocked++;
				overTime[timeidx].blocked++;
				domains[domainID].blockedcount++;
				clients[clientID].blockedcount++;
				break;

			case QUERY_FORWARDED: // Forwarded
				counters->forwardedqueries++;
				// Update overTime data structure
				break;

			case QUERY_CACHE: // Cached or local config
				counters->cached++;
				// Update overTime data structure
				overTime[timeidx].cached++;
				break;

			default:
				logg("Error: Found unknown status %i in long term database!", status);
				logg("       Timestamp: %i", queryTimeStamp);
				logg("       Continuing anyway...");
				break;
		}
	}
	logg("Imported %i queries from the long-term database", counters->queries);

	if( rc != SQLITE_DONE ){
		logg("read_data_from_DB() - SQL error step (%i): %s", rc, sqlite3_errmsg(db));
		dbclose();
		check_database(rc);
		return;
	}

	// Finalize SQLite3 statement
	sqlite3_finalize(stmt);
	dbclose();
	free(rstr);
}<|MERGE_RESOLUTION|>--- conflicted
+++ resolved
@@ -579,19 +579,9 @@
 			// Update lastDBsave timer
 			lastDBsave = time(NULL) - time(NULL)%config.DBinterval;
 
-<<<<<<< HEAD
-			// This has to be run outside of the thread locks
-			// to prevent locking the resolver
-			resolveNewClients();
-
 			// Lock FTL's data structures, since it is
 			// likely that they will be changed here
 			lock_shm();
-=======
-			// Lock FTL's data structure, since it is
-			// likely that it will be changed here
-			enable_thread_lock();
->>>>>>> 85290bb7
 
 			// Save data to database
 			save_to_DB();
