--- conflicted
+++ resolved
@@ -37,23 +37,16 @@
 			// Get minimum time stamp to keep
 			time_t mintime = (time(NULL) - GCdelay) - MAXLOGAGE*3600;
 
-<<<<<<< HEAD
-=======
 			// Align to the start of the next hour. This will also align with
 			// the oldest overTime interval after GC is done.
 			mintime -= mintime % 3600;
 			mintime += 3600;
 
->>>>>>> 0dbe3b70
 			if(config.debug & DEBUG_GC) timer_start(GC_TIMER);
 
 			long int i;
 			int removed = 0;
-<<<<<<< HEAD
-			if(config.debug & DEBUG_GC) logg("GC starting, mintime: %u %s", mintime, ctime(&mintime));
-=======
 			if(config.debug & DEBUG_GC) logg("GC starting, mintime: %lu %s", mintime, ctime(&mintime));
->>>>>>> 0dbe3b70
 
 			// Process all queries
 			for(i=0; i < counters->queries; i++)
@@ -63,16 +56,6 @@
 				if(queries[i].timestamp > mintime)
 					break;
 
-<<<<<<< HEAD
-				// Adjust total counters and total over time data
-				// We cannot edit counters->queries directly as it is used
-				// as max ID for the queries[] struct
-				int timeidx = queries[i].timeidx;
-				validate_access("overTime", timeidx, true, __LINE__, __FUNCTION__, __FILE__);
-				overTime[timeidx].total--;
-
-=======
->>>>>>> 0dbe3b70
 				// Adjust client counter
 				int clientID = queries[i].clientID;
 				validate_access("clients", clientID, true, __LINE__, __FUNCTION__, __FILE__);
@@ -178,12 +161,9 @@
 			// Zero out remaining memory (marked as "F" in the above example)
 			memset(&queries[counters->queries], 0, (counters->queries_MAX - counters->queries)*sizeof(*queries));
 
-<<<<<<< HEAD
-=======
 			// Determine if overTime memory needs to get moved
 			moveOverTimeMemory(mintime);
 
->>>>>>> 0dbe3b70
 			if(config.debug & DEBUG_GC) logg("Notice: GC removed %i queries (took %.2f ms)", removed, timer_elapsed_msec(GC_TIMER));
 
 			// Release thread lock
