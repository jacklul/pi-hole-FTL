/* Pi-hole: A black hole for Internet advertisements
*  (c) 2017 Pi-hole, LLC (https://pi-hole.net)
*  Network-wide ad blocking via your own hardware.
*
*  FTL Engine
*  Garbage collection routines
*
*  This file is copyright under the latest version of the EUPL.
*  Please see LICENSE file for your rights under this license. */

#include "FTL.h"
#include "shmem.h"

bool doGC = false;

time_t lastGCrun = 0;
void *GC_thread(void *val)
{
	// Set thread name
	prctl(PR_SET_NAME,"housekeeper",0,0,0);

	// Save timestamp as we do not want to store immediately
	// to the database
	lastGCrun = time(NULL) - time(NULL)%GCinterval;
	while(!killed)
	{
		if(time(NULL) - GCdelay - lastGCrun >= GCinterval || doGC)
		{
			doGC = false;
			// Update lastGCrun timer
			lastGCrun = time(NULL) - GCdelay - (time(NULL) - GCdelay)%GCinterval;

			// Lock FTL's data structure, since it is likely that it will be changed here
			// Requests should not be processed/answered when data is about to change
			lock_shm();

			// Get minimum time stamp to keep
			time_t mintime = (time(NULL) - GCdelay) - MAXLOGAGE*3600;

			// Align to the start of the next hour. This will also align with
			// the oldest overTime interval after GC is done.
			mintime -= mintime % 3600;
			mintime += 3600;

			if(config.debug & DEBUG_GC) timer_start(GC_TIMER);

			int removed = 0;
			if(config.debug & DEBUG_GC) logg("GC starting, mintime: %lu %s", mintime, ctime(&mintime));

			// Process all queries
			for(long int i=0; i < counters->queries; i++)
			{
				queriesData* query = getQuery(i, true);
				// Test if this query is too new
				if(query->timestamp > mintime)
					break;

				// Adjust client counter
<<<<<<< HEAD
				clientsData* client = getClient(query->clientID, true);
				client->count--;

				// Adjust total counters and total over time data
				int timeidx = query->timeidx;
=======
				const int clientID = queries[i].clientID;
				validate_access("clients", clientID, true, __LINE__, __FUNCTION__, __FILE__);
				clients[clientID].count--;

				// Adjust total counters and total over time data
				const int timeidx = queries[i].timeidx;
>>>>>>> 271150b0
				overTime[timeidx].total--;
				// Adjust corresponding overTime counters
				client->overTime[timeidx]--;

				// Adjust domain counter (no overTime information)
<<<<<<< HEAD
				domainsData* domain = getDomain(query->domainID, true);
				domain->count--;

				// Get forward pointer
				forwardedData* forward = getForward(query->forwardID, true);
=======
				const int domainID = queries[i].domainID;
				validate_access("domains", domainID, true, __LINE__, __FUNCTION__, __FILE__);
				domains[domainID].count--;
>>>>>>> 271150b0

				// Change other counters according to status of this query
				switch(query->status)
				{
					case QUERY_UNKNOWN:
						// Unknown (?)
						counters->unknown--;
						break;
					case QUERY_FORWARDED:
						// Forwarded to an upstream DNS server
						// Adjust counters
						counters->forwardedqueries--;
						forward->count--;
						overTime[timeidx].forwarded--;
						break;
					case QUERY_CACHE:
						// Answered from local cache _or_ local config
						counters->cached--;
						overTime[timeidx].cached--;
						break;
					case QUERY_GRAVITY: // Blocked by Pi-hole's blocking lists (fall through)
					case QUERY_BLACKLIST: // Exact blocked (fall through)
					case QUERY_WILDCARD: // Regex blocked (fall through)
					case QUERY_EXTERNAL_BLOCKED_IP: // Blocked by upstream provider (fall through)
					case QUERY_EXTERNAL_BLOCKED_NXRA: // Blocked by upstream provider (fall through)
					case QUERY_EXTERNAL_BLOCKED_NULL: // Blocked by upstream provider (fall through)
						counters->blocked--;
						overTime[timeidx].blocked--;
						domain->blockedcount--;
						client->blockedcount--;
						break;
					default:
						/* That cannot happen */
						break;
				}

				// Update reply counters
				switch(query->reply)
				{
					case REPLY_NODATA: // NODATA(-IPv6)
					counters->reply_NODATA--;
					break;

					case REPLY_NXDOMAIN: // NXDOMAIN
					counters->reply_NXDOMAIN--;
					break;

					case REPLY_CNAME: // <CNAME>
					counters->reply_CNAME--;
					break;

					case REPLY_IP: // valid IP
					counters->reply_IP--;
					break;

					case REPLY_DOMAIN: // reverse lookup
					counters->reply_domain--;
					break;

					default: // Incomplete query or TXT, do nothing
					break;
				}

				// Update type counters
				if(query->type >= TYPE_A && query->type < TYPE_MAX)
				{
					counters->querytype[query->type-1]--;
					overTime[timeidx].querytypedata[query->type-1]--;
				}

				// Count removed queries
				removed++;

			}

			// Only perform memory operations when we actually removed queries
			if(removed > 0)
			{
				// Move memory forward to keep only what we want
				// Note: for overlapping memory blocks, memmove() is a safer approach than memcpy()
				// Example: (I = now invalid, X = still valid queries, F = free space)
				//   Before: IIIIIIXXXXFF
				//   After:  XXXXFFFFFFFF
				memmove(getQuery(0, true), getQuery(removed, true), (counters->queries - removed)*sizeof(queriesData));

				// Update queries counter
				counters->queries -= removed;
				// Update DB index as total number of queries reduced
				lastdbindex -= removed;

				// ensure remaining memory is zeroed out (marked as "F" in the above example)
				memset(getQuery(counters->queries, true), 0, (counters->queries_MAX - counters->queries)*sizeof(queriesData));
			}

			// Determine if overTime memory needs to get moved
			moveOverTimeMemory(mintime);

			if(config.debug & DEBUG_GC)
				logg("Notice: GC removed %i queries (took %.2f ms)", removed, timer_elapsed_msec(GC_TIMER));

			// Release thread lock
			unlock_shm();

			// After storing data in the database for the next time,
			// we should scan for old entries, which will then be deleted
			// to free up pages in the database and prevent it from growing
			// ever larger and larger
			DBdeleteoldqueries = true;
		}
		sleepms(100);
	}

	return NULL;
}<|MERGE_RESOLUTION|>--- conflicted
+++ resolved
@@ -56,36 +56,21 @@
 					break;
 
 				// Adjust client counter
-<<<<<<< HEAD
 				clientsData* client = getClient(query->clientID, true);
 				client->count--;
 
 				// Adjust total counters and total over time data
-				int timeidx = query->timeidx;
-=======
-				const int clientID = queries[i].clientID;
-				validate_access("clients", clientID, true, __LINE__, __FUNCTION__, __FILE__);
-				clients[clientID].count--;
-
-				// Adjust total counters and total over time data
-				const int timeidx = queries[i].timeidx;
->>>>>>> 271150b0
+				const int timeidx = query->timeidx;
 				overTime[timeidx].total--;
 				// Adjust corresponding overTime counters
 				client->overTime[timeidx]--;
 
 				// Adjust domain counter (no overTime information)
-<<<<<<< HEAD
 				domainsData* domain = getDomain(query->domainID, true);
 				domain->count--;
 
 				// Get forward pointer
 				forwardedData* forward = getForward(query->forwardID, true);
-=======
-				const int domainID = queries[i].domainID;
-				validate_access("domains", domainID, true, __LINE__, __FUNCTION__, __FILE__);
-				domains[domainID].count--;
->>>>>>> 271150b0
 
 				// Change other counters according to status of this query
 				switch(query->status)
