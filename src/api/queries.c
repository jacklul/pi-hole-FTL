--- conflicted
+++ resolved
@@ -721,29 +721,12 @@
 	log_debug(DEBUG_API, "  with cursor: %lu, start: %u, length: %d", cursor, start, length);
 
 	cJSON *queries = JSON_NEW_ARRAY();
-<<<<<<< HEAD
 	unsigned int added = 0, recordsCounted = 0, regex_skipped = 0;
-	sqlite3_int64 firstID = -1, id = -1;
-=======
-	unsigned int added = 0, recordsCounted = 0;
->>>>>>> 74417de0
 	bool skipTheRest = false;
 	while((rc = sqlite3_step(read_stmt)) == SQLITE_ROW)
 	{
 		// Increase number of records from the database
 		recordsCounted++;
-
-		// Skip all records once we have enough (but still count them)
-		if(skipTheRest)
-			continue;
-
-<<<<<<< HEAD
-		// Get ID of query from database
-		id = sqlite3_column_int64(read_stmt, 0); // q.id
-
-		// Set firstID from the first returned value
-		if(firstID == -1)
-			firstID = id;
 
 		// Apply possible regex filters to Query Log domains
 		const char *domain = (const char*)sqlite3_column_text(read_stmt, 4); // d.domain
@@ -769,7 +752,13 @@
 				recordsCounted--;
 				regex_skipped++;
 				continue;
-=======
+			}
+		}
+
+		// Skip all records once we have enough (but still count them)
+		if(skipTheRest)
+			continue;
+
 		// Check if we have reached the limit
 		if(added >= (unsigned int)length)
 		{
@@ -787,7 +776,6 @@
 				// The total number of records is the number
 				// of records in the database
 				break;
->>>>>>> 74417de0
 			}
 		}
 
@@ -916,13 +904,8 @@
 
 		added++;
 	}
-<<<<<<< HEAD
-	log_debug(DEBUG_API, "Sending %u of %lu in memory and %lu on disk queries (skipped %u because of regex filters)",
-	          added, mem_dbnum, disk_dbnum, regex_skipped);
-=======
-	log_debug(DEBUG_API, "Sending %u of %lu in memory and %lu on disk queries (counted %u)",
-	          added, mem_dbnum, disk_dbnum, recordsCounted);
->>>>>>> 74417de0
+	log_debug(DEBUG_API, "Sending %u of %lu in memory and %lu on disk queries (counted %u, skipped %u)",
+	          added, mem_dbnum, disk_dbnum, recordsCounted, regex_skipped);
 	cJSON *json = JSON_NEW_OBJECT();
 	JSON_ADD_ITEM_TO_OBJECT(json, "queries", queries);
 
