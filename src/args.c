/* Pi-hole: A black hole for Internet advertisements
*  (c) 2017 Pi-hole, LLC (https://pi-hole.net)
*  Network-wide ad blocking via your own hardware.
*
*  FTL Engine
*  Argument parsing routines
*
*  This file is copyright under the latest version of the EUPL.
*  Please see LICENSE file for your rights under this license. */

// DNSMASQ COPYRIGHT
#define FTLDNS
#include "dnsmasq/dnsmasq.h"
#undef __USE_XOPEN

#include <nettle/bignum.h>
#if !defined(NETTLE_VERSION_MAJOR)
#  define NETTLE_VERSION_MAJOR 2
#  define NETTLE_VERSION_MINOR 0
#endif

#ifdef HAVE_MBEDTLS
#include <mbedtls/version.h>
#endif

#include "FTL.h"
#include "args.h"
#include "version.h"
#include "main.h"
#include "log.h"
// global variable killed
#include "signals.h"
// regex_speedtest()
#include "regex_r.h"
// init_shmem()
#include "shmem.h"
// LUA dependencies
#include "lua/ftl_lua.h"
// gravity_parseList()
#include "gravity-tools.h"
// run_dhcp_discover()
<<<<<<< HEAD
#include "dhcp-discover.h"
// mg_version()
#include "webserver/civetweb/civetweb.h"
// cJSON_Version()
#include "webserver/cJSON/cJSON.h"
#include "config/cli.h"
#include "config/config.h"
// compression functions
#include "zip/gzip.h"
// teleporter functions
#include "zip/teleporter.h"
// printTOTP()
#include "api/api.h"
// generate_certificate()
#include "webserver/x509.h"

=======
#include "tools/dhcp-discover.h"
// run_arp_scan()
#include "tools/arp-scan.h"
>>>>>>> 90ecc7d4
// defined in dnsmasq.c
extern void print_dnsmasq_version(const char *yellow, const char *green, const char *bold, const char *normal);

// defined in database/shell.c
extern int sqlite3_shell_main(int argc, char **argv);

bool dnsmasq_debug = false;
bool daemonmode = true, cli_mode = false;
int argc_dnsmasq = 0;
const char** argv_dnsmasq = NULL;

// Extended SGR sequence:
//
// "\x1b[%dm"
//
// where %d is one of the following values for commonly supported colors:
//
// 0: reset colors/style
// 1: bold
// 4: underline
// 30 - 37: black, red, green, yellow, blue, magenta, cyan, and white text
// 40 - 47: black, red, green, yellow, blue, magenta, cyan, and white background
//
// https://en.wikipedia.org/wiki/ANSI_escape_code#SGR
//
#define COL_NC		"\x1b[0m"  // normal font
#define COL_BOLD	"\x1b[1m"  // bold font
#define COL_ITALIC	"\x1b[3m"  // italic font
#define COL_ULINE	"\x1b[4m"  // underline font
#define COL_GREEN	"\x1b[32m" // normal foreground color
#define COL_YELLOW	"\x1b[33m" // normal foreground color
#define COL_RED		"\x1b[91m" // bright foreground color
#define COL_BLUE	"\x1b[94m" // bright foreground color
#define COL_PURPLE	"\x1b[95m" // bright foreground color
#define COL_CYAN	"\x1b[96m" // bright foreground color

static inline bool __attribute__ ((pure)) is_term(void)
{
	// test whether STDOUT refers to a terminal
	return isatty(fileno(stdout)) == 1;
}

// Returns green [✓]
const char __attribute__ ((pure)) *cli_tick(void)
{
	return is_term() ? "["COL_GREEN"✓"COL_NC"]" : "[✓]";
}

// Returns red [✗]
const char __attribute__ ((pure)) *cli_cross(void)
{
	return is_term() ? "["COL_RED"✗"COL_NC"]" : "[✗]";
}

// Returns [i]
const char __attribute__ ((pure)) *cli_info(void)
{
	return is_term() ? COL_BOLD"[i]"COL_NC : "[i]";
}

// Returns [?]
const char __attribute__ ((const)) *cli_qst(void)
{
	return "[?]";
}

// Returns green "done!""
const char __attribute__ ((pure)) *cli_done(void)
{
	return is_term() ? COL_GREEN"done!"COL_NC : "done!";
}

// Sets font to bold
const char __attribute__ ((pure)) *cli_bold(void)
{
	return is_term() ? COL_BOLD : "";
}

// Resets font to normal
const char __attribute__ ((pure)) *cli_normal(void)
{
	return is_term() ? COL_NC : "";
}

// Set color if STDOUT is a terminal
static const char __attribute__ ((pure)) *cli_color(const char *color)
{
	return is_term() ? color : "";
}

// Go back to beginning of line and erase to end of line if STDOUT is a terminal
const char __attribute__ ((pure)) *cli_over(void)
{
	// \x1b[K is the ANSI escape sequence for "erase to end of line"
	return is_term() ? "\r\x1b[K" : "\r";
}

static inline bool strEndsWith(const char *input, const char *end)
{
	return strcmp(input + strlen(input) - strlen(end), end) == 0;
}

void parse_args(int argc, char* argv[])
{
	bool quiet = false;
	// Regardless of any arguments, we always pass "-k" (nofork) to dnsmasq
	argc_dnsmasq = 3;
	argv_dnsmasq = calloc(argc_dnsmasq, sizeof(char*));
	argv_dnsmasq[0] = "";
	argv_dnsmasq[1] = "-k";
	argv_dnsmasq[2] = "";

	bool consume_for_dnsmasq = false;
	// If the binary name is "dnsmasq" (e.g., symlink /usr/bin/dnsmasq -> /usr/bin/pihole-FTL),
	// we operate in drop-in mode and consume all arguments for the embedded dnsmasq core
	if(strEndsWith(argv[0], "dnsmasq"))
		consume_for_dnsmasq = true;

	// If the binary name is "lua"  (e.g., symlink /usr/bin/lua -> /usr/bin/pihole-FTL),
	// we operate in drop-in mode and consume all arguments for the embedded lua engine
	// Also, we do this if the first argument is a file with ".lua" ending
	if(strEndsWith(argv[0], "lua") ||
	   (argc > 1 && strEndsWith(argv[1], ".lua")))
		exit(run_lua_interpreter(argc, argv, false));

	// If the binary name is "luac"  (e.g., symlink /usr/bin/luac -> /usr/bin/pihole-FTL),
	// we operate in drop-in mode and consume all arguments for the embedded luac engine
	if(strEndsWith(argv[0], "luac"))
		exit(run_luac(argc, argv));

	// If the binary name is "sqlite3"  (e.g., symlink /usr/bin/sqlite3 -> /usr/bin/pihole-FTL),
	// we operate in drop-in mode and consume all arguments for the embedded SQLite3 engine
	// Also, we do this if the first argument is a file with ".db" ending
	if(strEndsWith(argv[0], "sqlite3") ||
	   (argc > 1 && strEndsWith(argv[1], ".db")))
			exit(sqlite3_shell_main(argc, argv));

<<<<<<< HEAD
	// Compression feature
	if((argc == 3 || argc == 4) &&
	   (strcmp(argv[1], "gzip") == 0 || strcmp(argv[1], "--gzip") == 0))
	{
		// Enable stdout printing
		cli_mode = true;
		log_ctrl(false, true);

		// Get input and output file names
		const char *infile = argv[2];
		bool is_gz = strEndsWith(infile, ".gz");
		char *outfile = NULL;
		if(argc == 4)
		{
			// If an output file is given, we use it
			outfile = strdup(argv[3]);
		}
		else if(is_gz)
		{
			// If no output file is given, and this is a gzipped
			// file, we use the input file name without ".gz"
			// appended
			outfile = calloc(strlen(infile)-2, sizeof(char));
			memcpy(outfile, infile, strlen(infile)-3);
		}
		else
		{
			// If no output file is given, and this is not a gzipped
			// file, we use the input file name with ".gz" appended
			outfile = calloc(strlen(infile)+4, sizeof(char));
			strcpy(outfile, infile);
			strcat(outfile, ".gz");
		}

		bool success = false;
		if(is_gz)
		{
			// If the input file is already gzipped, we decompress it
			success = inflate_file(infile, outfile, true);
		}
		else
		{
			// If the input file is not gzipped, we compress it
			success = deflate_file(infile, outfile, true);
		}

		// Free allocated memory
		free(outfile);

		// Return exit code
		exit(success ? EXIT_SUCCESS : EXIT_FAILURE);
	}

	// Set config option through CLI
	if(argc > 1 && strcmp(argv[1], "--config") == 0)
	{
		// Enable stdout printing
		cli_mode = true;
		log_ctrl(false, false);
		readFTLconf(&config, false);
		log_ctrl(false, true);
		clear_debug_flags(); // No debug printing wanted
		if(argc == 3)
			exit(get_config_from_CLI(argv[2], false));
		else if(argc == 4 && strcmp(argv[2], "-q") == 0)
			exit(get_config_from_CLI(argv[3], true));
		else if(argc == 4)
			exit(set_config_from_CLI(argv[2], argv[3]));
		else
		{
			printf("Usage: %s --config <config item key> [<value>]\n", argv[0]);
			printf("Example: %s --config dns.blockESNI true\n", argv[0]);
			exit(EXIT_FAILURE);
		}
	}


	// Set config option through CLI
	if(argc == 2 && strcmp(argv[1], "--totp") == 0)
	{
		cli_mode = true;
		log_ctrl(false, false);
		readFTLconf(&config, false);
		log_ctrl(false, true);
		clear_debug_flags(); // No debug printing wanted
		exit(printTOTP());
	}


	// Create teleporter archive through CLI
	if(argc == 2 && strcmp(argv[1], "--teleporter") == 0)
	{
		// Enable stdout printing
		cli_mode = true;
		log_ctrl(false, true);
		readFTLconf(&config, false);
		exit(write_teleporter_zip_to_disk() ? EXIT_SUCCESS : EXIT_FAILURE);
	}

	// Import teleporter archive through CLI
	if(argc == 3 && strcmp(argv[1], "--teleporter") == 0)
	{
		// Enable stdout printing
		cli_mode = true;
		log_ctrl(false, true);
		readFTLconf(&config, false);
		exit(read_teleporter_zip_from_disk(argv[2]) ? EXIT_SUCCESS : EXIT_FAILURE);
	}

	if(argc > 1 && strcmp(argv[1], "--gen-x509") == 0)
	{
		if(argc != 3 && argc != 4)
		{
			printf("Usage: %s --gen-x509 <output file> [rsa]\n", argv[0]);
			printf("Example: %s --gen-x509 /etc/pihole/tls.pem\n", argv[0]);
			printf("     or: %s --gen-x509 /etc/pihole/tls.pem rsa\n", argv[0]);
			exit(EXIT_FAILURE);
		}
		// Enable stdout printing
		cli_mode = true;
		log_ctrl(false, true);
		const bool rsa = argc == 4 && strcasecmp(argv[3], "rsa") == 0;
		exit(generate_certificate(argv[2], rsa) ? EXIT_SUCCESS : EXIT_FAILURE);
=======
	// If the first argument is "gravity" (e.g., /usr/bin/pihole-FTL gravity),
	// we offer some specialized gravity tools
	if(argc > 1 && strcmp(argv[1], "gravity") == 0)
	{
		// pihole-FTL gravity parseList <infile> <outfile> <adlistID>
		if(argc == 6 && strcmp(argv[2], "parseList") == 0)
		{
			// Parse the given list and write the result to the given file
			exit(gravity_parseList(argv[3], argv[4], argv[5]));
		}

		printf("Incorrect usage of pihole-FTL gravity subcommand\n");
		exit(EXIT_FAILURE);
	}

	// DHCP discovery mode
	if(argc > 1 && strcmp(argv[1], "dhcp-discover") == 0)
	{
		// Enable stdout printing
		cli_mode = true;
		exit(run_dhcp_discover());
	}

	// ARP scanning mode
	if(argc > 1 && strcmp(argv[1], "arp-scan") == 0)
	{
		// Enable stdout printing
		cli_mode = true;
		const bool scan_all = argc > 2 && strcmp(argv[2], "-a") == 0;
		const bool extreme_mode = argc > 2 && strcmp(argv[2], "-x") == 0;
		exit(run_arp_scan(scan_all, extreme_mode));
>>>>>>> 90ecc7d4
	}

	// start from 1, as argv[0] is the executable name
	for(int i = 1; i < argc; i++)
	{
		bool ok = false;

		// Expose internal lua interpreter
		if(strcmp(argv[i], "lua") == 0 ||
		   strcmp(argv[i], "--lua") == 0)
		{
			exit(run_lua_interpreter(argc - i, &argv[i], dnsmasq_debug));
		}

		// Expose internal lua compiler
		if(strcmp(argv[i], "luac") == 0 ||
		   strcmp(argv[i], "--luac") == 0)
		{
			exit(luac_main(argc - i, &argv[i]));
		}

		// Expose embedded SQLite3 engine
		if(strcmp(argv[i], "sql") == 0 ||
		   strcmp(argv[i], "sqlite3") == 0 ||
		   strcmp(argv[i], "--sqlite3") == 0)
		{
			// Human-readable table output mode
			if(i+1 < argc && strcmp(argv[i+1], "-h") == 0)
			{
				int argc2 = argc - i + 5 - 2;
				char **argv2 = calloc(argc2, sizeof(char*));
				argv2[0] = argv[0]; // Application name
				argv2[1] = (char*)"-column";
				argv2[2] = (char*)"-header";
				argv2[3] = (char*)"-nullvalue";
				argv2[4] = (char*)"(null)";
				// i = "sqlite3"
				// i+1 = "-h"
				for(int j = 0; j < argc - i - 2; j++)
					argv2[5 + j] = argv[i + 2 + j];
				exit(sqlite3_shell_main(argc2, argv2));
			}
			else
				exit(sqlite3_shell_main(argc - i, &argv[i]));
		}

		// Implement dnsmasq's test function, no need to prepare the entire FTL
		// environment (initialize shared memory, lead queries from long-term
		// database, ...) when the task is a simple (dnsmasq) syntax check
		if(strcmp(argv[i], "dnsmasq-test") == 0 ||
		   strcmp(argv[i], "--test") == 0)
		{
			const char *arg[2];
			arg[0] = "";
			arg[1] = "--test";
			log_ctrl(false, true);
			exit(main_dnsmasq(2, arg));
		}

		// Implement dnsmasq's test function, no need to prepare the entire FTL
		// environment (initialize shared memory, lead queries from long-term
		// database, ...) when the task is a simple (dnsmasq) syntax check
		if(argc == 3 && strcmp(argv[1], "dnsmasq-test-file") == 0)
		{
			const char *arg[3];
			char *filename = calloc(strlen(argv[2])+strlen("--conf-file=")+1, sizeof(char));
			arg[0] = "";
			sprintf(filename, "--conf-file=%s", argv[2]);
			arg[1] = filename;
			arg[2] = "--test";
			log_ctrl(false, true);
			exit(main_dnsmasq(3, arg));
		}

		// If we find "--" we collect everything behind that for dnsmasq
		if(strcmp(argv[i], "--") == 0)
		{
			// Remember that the rest is for dnsmasq ...
			consume_for_dnsmasq = true;

			// ... and skip the current argument ("--")
			continue;
		}

		// List available DHCPv4 config options
		if(strcmp(argv[i], "--list-dhcp") == 0 || strcmp(argv[i], "--list-dhcp4") == 0)
		{
			display_opts();
			exit(EXIT_SUCCESS);
		}
		// List available DHCPv6 config options
		if(strcmp(argv[i], "--list-dhcp6") == 0)
		{
			display_opts6();
			exit(EXIT_SUCCESS);
		}

		// If consume_for_dnsmasq is true, we collect all remaining options for
		// dnsmasq
		if(consume_for_dnsmasq)
		{
			if(argv_dnsmasq != NULL)
				free(argv_dnsmasq);

			argc_dnsmasq = argc - i + 3;
			argv_dnsmasq = calloc(argc_dnsmasq, sizeof(const char*));
			argv_dnsmasq[0] = "";

			if(dnsmasq_debug)
			{
				argv_dnsmasq[1] = "-d";
				argv_dnsmasq[2] = "--log-debug";
			}
			else
			{
				argv_dnsmasq[1] = "-k";
				argv_dnsmasq[2] = "";
			}

			if(dnsmasq_debug)
			{
				printf("dnsmasq options: [0]: %s\n", argv_dnsmasq[0]);
				printf("dnsmasq options: [1]: %s\n", argv_dnsmasq[1]);
				printf("dnsmasq options: [2]: %s\n", argv_dnsmasq[2]);
			}

			int j = 3;
			while(i < argc)
			{
				argv_dnsmasq[j++] = strdup(argv[i++]);
				if(dnsmasq_debug)
					printf("dnsmasq options: [%i]: %s\n", j-1, argv_dnsmasq[j-1]);
			}

			// Return early: We have consumes all available command line arguments
			return;
		}

		// What follows beyond this point are FTL internal command line arguments

		if(strcmp(argv[i], "d") == 0 ||
		   strcmp(argv[i], "debug") == 0)
		{
			dnsmasq_debug = true;
			daemonmode = false;
			ok = true;

			// Replace "-k" by "-d" (dnsmasq_debug mode implies nofork)
			argv_dnsmasq[1] = "-d";
		}

		// Full start FTL but shut down immediately once everything is up
		// This ensures we'd catch any dnsmasq config errors,
		// incorrect file permissions, etc.
		if(strcmp(argv[i], "test") == 0)
		{
			killed = 1;
			ok = true;
		}

		if(strcmp(argv[i], "-v") == 0 ||
		   strcmp(argv[i], "version") == 0 ||
		   strcmp(argv[i], "--version") == 0)
		{
			printf("%s\n", get_FTL_version());
			exit(EXIT_SUCCESS);
		}

		// Extended version output
		if(strcmp(argv[i], "-vv") == 0)
		{
			const char *bold = cli_bold();
			const char *normal = cli_normal();
			const char *green = cli_color(COL_GREEN);
			const char *red = cli_color(COL_RED);
			const char *yellow = cli_color(COL_YELLOW);

			// Print FTL version
			printf("****************************** %s%sFTL%s **********************************\n",
			       yellow, bold, normal);
			printf("Version:         %s%s%s%s\n",
			       green, bold, get_FTL_version(), normal);
			printf("Branch:          " GIT_BRANCH "\n");
			printf("Commit:          " GIT_HASH " (" GIT_DATE ")\n");
			printf("Architecture:    " FTL_ARCH "\n");
			printf("Compiler:        " FTL_CC "\n\n");

			// Print dnsmasq version and compile time options
			print_dnsmasq_version(yellow, green, bold, normal);

			// Print SQLite3 version and compile time options
			printf("****************************** %s%sSQLite3%s ******************************\n",
			       yellow, bold, normal);
			printf("Version:         %s%s%s%s\n",
			       green, bold, sqlite3_libversion(), normal);
			printf("Features:        ");
			unsigned int o = 0;
			const char *opt = NULL;
			while((opt = sqlite3_compileoption_get(o++)) != NULL)
			{
				if(o != 1)
					printf(" ");
				printf("%s", opt);
			}
			printf("\n\n");
			printf("******************************** %s%sLUA%s ********************************\n",
			       yellow, bold, normal);
			printf("Version:         %s%s" LUA_VERSION_MAJOR "." LUA_VERSION_MINOR"%s\n",
			       green, bold, normal);
			printf("Libraries:       ");
			print_embedded_scripts();
			printf("\n\n");
			printf("***************************** %s%sLIBNETTLE%s *****************************\n",
			       yellow, bold, normal);
			printf("Version:         %s%s" xstr(NETTLE_VERSION_MAJOR) "." xstr(NETTLE_VERSION_MINOR) "%s\n",
			       green, bold, normal);
			printf("GMP:             %s\n", NETTLE_USE_MINI_GMP ? "Mini" : "Full");
			printf("\n");
			printf("****************************** %s%sCivetWeb%s *****************************\n",
			       yellow, bold, normal);
#ifdef MBEDTLS_VERSION_STRING_FULL
			printf("Version:         %s%s%s%s with %smbed TLS %s%s"MBEDTLS_VERSION_STRING"%s\n",
			       green, bold, mg_version(), normal, yellow, green, bold, normal);
#else
			printf("Version:         %s%s%s%s\n", green, bold, mg_version(), normal);
#endif
			printf("Features:        ");
			if(mg_check_feature(MG_FEATURES_FILES))
				printf("Files: %sYes%s, ", green, normal);
			else
				printf("Files: %sNo%s, ", red, normal);
			if(mg_check_feature(MG_FEATURES_TLS))
				printf("TLS: %sYes%s, ", green, normal);
			else
				printf("TLS: %sNo%s, ", red, normal);
			if(mg_check_feature(MG_FEATURES_CGI))
				printf("CGI: %sYes%s, ", green, normal);
			else
				printf("CGI: %sNo%s, ", red, normal);
			if(mg_check_feature(MG_FEATURES_IPV6))
				printf("IPv6: %sYes%s, \n", green, normal);
			else
				printf("IPv6: %sNo%s, \n", red, normal);
			if(mg_check_feature(MG_FEATURES_WEBSOCKET))
				printf("                 WebSockets: %sYes%s, ", green, normal);
			else
				printf("                 WebSockets: %sNo%s, ", red, normal);
			if(mg_check_feature(MG_FEATURES_SSJS))
				printf("Server-side JavaScript: %sYes%s\n", green, normal);
			else
				printf("Server-side JavaScript: %sNo%s\n", red, normal);
			if(mg_check_feature(MG_FEATURES_LUA))
				printf("                 Lua: %sYes%s, ", green, normal);
			else
				printf("                 Lua: %sNo%s, ", red, normal);
			if(mg_check_feature(MG_FEATURES_CACHE))
				printf("Cache: %sYes%s, ", green, normal);
			else
				printf("Cache: %sNo%s, ", red, normal);
			if(mg_check_feature(MG_FEATURES_STATS))
				printf("Stats: %sYes%s, ", green, normal);
			else
				printf("Stats: %sNo%s, ", red, normal);
			if(mg_check_feature(MG_FEATURES_COMPRESSION))
				printf("Compression: %sYes%s\n", green, normal);
			else
				printf("Compression: %sNo%s\n", red, normal);
			if(mg_check_feature(MG_FEATURES_HTTP2))
				printf("                 HTTP2: %sYes%s, ", green, normal);
			else
				printf("                 HTTP2: %sNo%s, ", red, normal);
			if(mg_check_feature(MG_FEATURES_X_DOMAIN_SOCKET))
				printf("Unix domain sockets: %sYes%s\n", green, normal);
			else
				printf("Unix domain sockets: %sNo%s\n", red, normal);
			printf("\n");
			printf("****************************** %s%scJSON%s ********************************\n",
			       yellow, bold, normal);
			printf("Version:         %s%s%s%s\n", green, bold, cJSON_Version(), normal);
			printf("\n");
			exit(EXIT_SUCCESS);
		}

		if(strcmp(argv[i], "-t") == 0 ||
		   strcmp(argv[i], "tag") == 0)
		{
			printf("%s\n",GIT_TAG);
			exit(EXIT_SUCCESS);
		}

		if(strcmp(argv[i], "-b") == 0 ||
		   strcmp(argv[i], "branch") == 0)
		{
			printf("%s\n",GIT_BRANCH);
			exit(EXIT_SUCCESS);
		}

		if(strcmp(argv[i], "--hash") == 0)
		{
			printf("%s\n",GIT_HASH);
			exit(EXIT_SUCCESS);
		}

		// Don't go into background
		if(strcmp(argv[i], "-f") == 0 ||
		   strcmp(argv[i], "no-daemon") == 0)
		{
			daemonmode = false;
			ok = true;
		}

		// Quiet mode
		if(strcmp(argv[i], "-q") == 0)
		{
			quiet = true;
			ok = true;
		}

		// Regex test mode
		if(strcmp(argv[i], "regex-test") == 0)
		{
			// Enable stdout printing
			cli_mode = true;
			if(argc == i + 2)
				exit(regex_test(dnsmasq_debug, quiet, argv[i + 1], NULL));
			else if(argc == i + 3)
				exit(regex_test(dnsmasq_debug, quiet, argv[i + 1], argv[i + 2]));
			else
			{
				printf("pihole-FTL: invalid option -- '%s' need either one or two parameters\nTry '%s --help' for more information\n", argv[i], argv[0]);
				exit(EXIT_FAILURE);
			}
		}

		// List of implemented arguments
		if(strcmp(argv[i], "-h") == 0 || strcmp(argv[i], "help") == 0 || strcmp(argv[i], "--help") == 0)
		{
			const char *bold = cli_bold();
			const char *normal = cli_normal();
			const char *blue = cli_color(COL_BLUE);
			const char *cyan = cli_color(COL_CYAN);
			const char *green = cli_color(COL_GREEN);
			const char *yellow = cli_color(COL_YELLOW);
			const char *purple = cli_color(COL_PURPLE);

			printf("%sThe Pi-hole FTL engine - %s%s\n\n", bold, get_FTL_version(), normal);
			printf("Typically, pihole-FTL runs as a system service and is controlled\n");
			printf("by %ssudo service pihole-FTL %s<action>%s where %s<action>%s is one out\n", green, purple, normal, purple, normal);
			printf("of %sstart%s, %sstop%s, or %srestart%s.\n\n", green, normal, green, normal, green, normal);
			printf("pihole-FTL exposes some features going beyond the standard\n");
			printf("%sservice pihole-FTL%s command. These are:\n\n", green, normal);

			printf("%sVersion information:%s\n", yellow, normal);
			printf("\t%s-v%s, %sversion%s         Return FTL version\n", green, normal, green, normal);
			printf("\t%s-vv%s                 Return verbose version information\n", green, normal);
			printf("\t%s-t%s, %stag%s             Return git tag\n", green, normal, green, normal);
			printf("\t%s-b%s, %sbranch%s          Return git branch\n", green, normal, green, normal);
			printf("\t%s--hash%s              Return git commit hash\n\n", green, normal);

			printf("%sRegular expression testing:%s\n", yellow, normal);
			printf("\t%sregex-test %sstr%s      Test %sstr%s against all regular\n", green, blue, normal, blue, normal);
			printf("\t                    expressions in the database\n");
			printf("\t%sregex-test %sstr %srgx%s  Test %sstr%s against regular expression\n", green, blue, cyan, normal, blue, normal);
			printf("\t                    given by regular expression %srgx%s\n\n", cyan, normal);

			printf("    Example: %spihole-FTL regex-test %ssomebad.domain %sbad%s\n", green, blue, cyan, normal);
			printf("    to test %ssomebad.domain%s against %sbad%s\n\n", blue, normal, cyan, normal);
			printf("    An optional %s-q%s prevents any output (exit code testing):\n", purple, normal);
			printf("    %spihole-FTL %s-q%s regex-test %ssomebad.domain %sbad%s\n\n", green, purple, green, blue, cyan, normal);

			printf("%sEmbedded Lua engine:%s\n", yellow, normal);
			printf("\t%s--lua%s, %slua%s          FTL's lua interpreter\n", green, normal, green, normal);
			printf("\t%s--luac%s, %sluac%s        FTL's lua compiler\n\n", green, normal, green, normal);

			printf("    Usage: %spihole-FTL lua %s[OPTIONS] [SCRIPT [ARGS]]%s\n\n", green, cyan, normal);
			printf("    Options:\n\n");
			printf("    - %s[OPTIONS]%s is an optional set of options. All available\n", cyan, normal);
			printf("      options can be seen by running %spihole-FTL lua --help%s\n", green, normal);
			printf("    - %s[SCRIPT]%s is the optional name of a Lua script.\n", cyan, normal);
			printf("      If this script does not exist, an interactive shell is\n");
			printf("      started instead.\n");
			printf("    - %s[SCRIPT [ARGS]]%s can be used to pass optional args to\n", cyan, normal);
			printf("      the script.\n\n");

			printf("%sEmbedded SQLite3 shell:%s\n", yellow, normal);
			printf("\t%ssql %s[-h]%s, %ssqlite3 %s[-h]%s        FTL's SQLite3 shell\n", green, purple, normal, green, purple, normal);
			printf("\t%s-h%s starts a special %shuman-readable mode%s\n\n", purple, normal, bold, normal);

			printf("    Usage: %spihole-FTL sqlite3 %s[-h] %s[OPTIONS] [FILENAME] [SQL]%s\n\n", green, purple, cyan, normal);
			printf("    Options:\n\n");
			printf("    - %s[OPTIONS]%s is an optional set of options. All available\n", cyan, normal);
			printf("      options can be found in %spihole-FTL sqlite3 --help%s\n", green, normal);
			printf("    - %s[FILENAME]%s is the optional name of an SQLite database.\n", cyan, normal);
			printf("      A new database is created if the file does not previously\n");
			printf("      exist. If this argument is omitted, SQLite3 will use a\n");
			printf("      transient in-memory database instead.\n");
			printf("    - %s[SQL]%s is an optional SQL statement to be executed. If\n", cyan, normal);
			printf("      omitted, an interactive shell is started instead.\n\n");

			printf("%sEmbedded dnsmasq options:%s\n", yellow, normal);
			printf("\t%sdnsmasq-test%s        Test syntax of dnsmasq's config\n", green, normal);
			printf("\t%s--list-dhcp4%s        List known DHCPv4 config options\n", green, normal);
			printf("\t%s--list-dhcp6%s        List known DHCPv6 config options\n\n", green, normal);

			printf("%sDebugging and special use:%s\n", yellow, normal);
			printf("\t%sd%s, %sdebug%s            Enter debugging mode\n", green, normal, green, normal);
			printf("\t%stest%s                Don't start pihole-FTL but instead\n", green, normal);
			printf("\t                    quit immediately\n");
			printf("\t%s-f%s, %sno-daemon%s       Don't go into daemon mode\n\n", green, normal, green, normal);

			printf("%sConfig options:%s\n", yellow, normal);
			printf("\t%s--config %skey%s        Get current value of config item %skey%s\n", green, blue, normal, blue, normal);
			printf("\t%s--config %skey %svalue%s  Set new %svalue%s of config item %skey%s\n\n", green, blue, cyan, normal, cyan, normal, blue, normal);

			printf("%sEmbedded GZIP un-/compressor:%s\n", yellow, normal);
			printf("    A simple but fast in-memory gzip compressor\n\n");
			printf("    Usage: %spihole-FTL --compress %sinfile %s[outfile]%s\n", green, cyan, purple, normal);
			printf("    Usage: %spihole-FTL --uncompress %sinfile %s[outfile]%s\n\n", green, cyan, purple, normal);
			printf("    - %sinfile%s is the file to be compressed.\n", cyan, normal);
			printf("    - %s[outfile]%s is the optional target. If omitted, FTL will\n", purple, normal);
			printf("      %s--compress%s:   use the %sinfile%s and append %s.gz%s at the end\n", green, normal, cyan, normal, cyan, normal);
			printf("      %s--uncompress%s: use the %sinfile%s and remove %s.gz%s at the end\n\n", green, normal, cyan, normal, cyan, normal);

			printf("%sTeleporter:%s\n", yellow, normal);
			printf("\t%s--teleporter%s        Create a Teleporter archive in the\n", green, normal);
			printf("\t                    current directory and print its name\n");
			printf("\t%s--teleporter%s file%s   Import the Teleporter archive %sfile%s\n\n", green, cyan, normal, cyan, normal);

			printf("%sTLS X.509 certificate generator:%s\n", yellow, normal);
			printf("    Generate a self-signed certificate suitable for SSL/TLS\n\n");
			printf("    By default, this new certificate is based on the elliptic\n");
			printf("    curve secp521r1. If the optional flag %s[rsa]%s is specified,\n", purple, normal);
			printf("    an RSA (4096 bit) key will be generated instead.\n\n");
			printf("    Usage: %spihole-FTL --gen-x509 %s<outfile> %s[rsa]%s\n\n", green, yellow, purple, normal);

			printf("%sOther:%s\n", yellow, normal);
			printf("\t%sdhcp-discover%s       Discover DHCP servers in the local\n", green, normal);
			printf("\t                    network\n");
<<<<<<< HEAD
			printf("\t%s--totp%s              Generate valid TOTP token for 2FA\n", green, normal);
			printf("\t                    authentication (if enabled)\n");
=======
			printf("\t%sarp-scan %s[-a/-x]%s    Use ARP to scan local network for\n", green, cyan, normal);
			printf("\t                    possible IP conflicts\n");
			printf("\t                    Append %s-a%s to force scan on all\n", cyan, normal);
			printf("\t                    interfaces\n");
			printf("\t                    Append %s-x%s to force scan on all\n", cyan, normal);
			printf("\t                    interfaces and scan 10x more often\n");
>>>>>>> 90ecc7d4
			printf("\t%s-h%s, %shelp%s            Display this help and exit\n\n", green, normal, green, normal);
			exit(EXIT_SUCCESS);
		}

		// Return success error code on this undocumented flag
		if(strcmp(argv[i], "--resolver") == 0)
		{
			printf("True\n");
			exit(EXIT_SUCCESS);
		}

		// Return number of errors on this undocumented flag
		if(strcmp(argv[i], "--check-structs") == 0)
		{
			exit(check_struct_sizes());
		}

		// Complain if invalid options have been found
		if(!ok)
		{
			printf("pihole-FTL: invalid option -- '%s'\n", argv[i]);
			printf("Command: '");
			for(int j = 0; j < argc; j++)
			{
				printf("%s", argv[j]);
				if(j < argc - 1)
					printf(" ");
			}
			printf("'\nTry '%s --help' for more information\n", argv[0]);
			exit(EXIT_FAILURE);
		}
	}
}

// defined in src/dnsmasq/option.c
extern void reset_usage_indicator(void);
void test_dnsmasq_options(int argc, const char *argv[])
{
	// Reset getopt before calling read_opts
	optind = 0;
	// Call dnsmasq's option parser
	reset_usage_indicator();
	// Call read_opts
	read_opts(argc, (char**)argv, NULL);
}<|MERGE_RESOLUTION|>--- conflicted
+++ resolved
@@ -39,8 +39,7 @@
 // gravity_parseList()
 #include "gravity-tools.h"
 // run_dhcp_discover()
-<<<<<<< HEAD
-#include "dhcp-discover.h"
+#include "tools/dhcp-discover.h"
 // mg_version()
 #include "webserver/civetweb/civetweb.h"
 // cJSON_Version()
@@ -55,12 +54,11 @@
 #include "api/api.h"
 // generate_certificate()
 #include "webserver/x509.h"
-
-=======
+// run_dhcp_discover()
 #include "tools/dhcp-discover.h"
 // run_arp_scan()
 #include "tools/arp-scan.h"
->>>>>>> 90ecc7d4
+
 // defined in dnsmasq.c
 extern void print_dnsmasq_version(const char *yellow, const char *green, const char *bold, const char *normal);
 
@@ -198,7 +196,6 @@
 	   (argc > 1 && strEndsWith(argv[1], ".db")))
 			exit(sqlite3_shell_main(argc, argv));
 
-<<<<<<< HEAD
 	// Compression feature
 	if((argc == 3 || argc == 4) &&
 	   (strcmp(argv[1], "gzip") == 0 || strcmp(argv[1], "--gzip") == 0))
@@ -322,7 +319,8 @@
 		log_ctrl(false, true);
 		const bool rsa = argc == 4 && strcasecmp(argv[3], "rsa") == 0;
 		exit(generate_certificate(argv[2], rsa) ? EXIT_SUCCESS : EXIT_FAILURE);
-=======
+	}
+
 	// If the first argument is "gravity" (e.g., /usr/bin/pihole-FTL gravity),
 	// we offer some specialized gravity tools
 	if(argc > 1 && strcmp(argv[1], "gravity") == 0)
@@ -354,7 +352,6 @@
 		const bool scan_all = argc > 2 && strcmp(argv[2], "-a") == 0;
 		const bool extreme_mode = argc > 2 && strcmp(argv[2], "-x") == 0;
 		exit(run_arp_scan(scan_all, extreme_mode));
->>>>>>> 90ecc7d4
 	}
 
 	// start from 1, as argv[0] is the executable name
@@ -793,17 +790,14 @@
 			printf("%sOther:%s\n", yellow, normal);
 			printf("\t%sdhcp-discover%s       Discover DHCP servers in the local\n", green, normal);
 			printf("\t                    network\n");
-<<<<<<< HEAD
-			printf("\t%s--totp%s              Generate valid TOTP token for 2FA\n", green, normal);
-			printf("\t                    authentication (if enabled)\n");
-=======
 			printf("\t%sarp-scan %s[-a/-x]%s    Use ARP to scan local network for\n", green, cyan, normal);
 			printf("\t                    possible IP conflicts\n");
 			printf("\t                    Append %s-a%s to force scan on all\n", cyan, normal);
 			printf("\t                    interfaces\n");
 			printf("\t                    Append %s-x%s to force scan on all\n", cyan, normal);
 			printf("\t                    interfaces and scan 10x more often\n");
->>>>>>> 90ecc7d4
+			printf("\t%s--totp%s              Generate valid TOTP token for 2FA\n", green, normal);
+			printf("\t                    authentication (if enabled)\n");
 			printf("\t%s-h%s, %shelp%s            Display this help and exit\n\n", green, normal, green, normal);
 			exit(EXIT_SUCCESS);
 		}
