/* Pi-hole: A black hole for Internet advertisements
*  (c) 2017 Pi-hole, LLC (https://pi-hole.net)
*  Network-wide ad blocking via your own hardware.
*
*  FTL Engine
*  Config routines
*
*  This file is copyright under the latest version of the EUPL.
*  Please see LICENSE file for your rights under this license. */

#include "FTL.h"
#include "config/config.h"
#include "config/toml_reader.h"
#include "config/toml_writer.h"
#include "setupVars.h"
#include "log.h"
#include "log.h"
// readFTLlegacy()
#include "legacy_reader.h"
// file_exists()
#include "files.h"
// write_dnsmasq_config()
#include "config/dnsmasq_config.h"
// lock_shm(), unlock_shm()
#include "shmem.h"
// dnsmasq_failed
#include "daemon.h"
// delete_all_sessions()
#include "api/api.h"
// exit_code
#include "signals.h"

struct config config = { 0 };
static bool config_initialized = false;

// Private prototypes
static bool port_in_use(const in_port_t port);

// Set debug flags from config struct to global debug_flags array
// This is called whenever the config is reloaded and debug flags may have
// changed
void set_debug_flags(struct config *conf)
{
	// Reset debug flags
	memset(debug_flags, false, sizeof(debug_flags));

	// Loop over all debug options and check if at least one is enabled
	unsigned int elements_set = 0u;
	for(unsigned int i = 0; i < DEBUG_ELEMENTS-1; i++)
	{
		struct conf_item *debug_item = get_debug_item(conf, i);
		if(debug_item->v.b)
		{
			// Add offset of 1 as the first element is "ANY"
			debug_flags[i + 1] = true;
			debug_flags[DEBUG_ANY] = true;
			elements_set++;
		}
	}

	// If all debug flags are set, we set the "ALL" flag. We subtract 1 from
	// DEBUG_ELEMENTS as the last element is "ALL" itself
	conf->debug.all.v.b = elements_set == DEBUG_ELEMENTS-1;
}

void set_all_debug(struct config *conf, const bool status)
{
	// Loop over all debug options and check if all are enabled
	unsigned int elements_set = 0u;
	for(unsigned int i = 0; i < DEBUG_ELEMENTS-1; i++)
	{
		struct conf_item *debug_item = get_debug_item(conf, i);
		if(debug_item->v.b)
			elements_set++;
	}

	const bool all_set = elements_set == DEBUG_ELEMENTS-1;

	// If ALL is false and not all debug flags are set, we do not manipulate
	// the debug flags at all. This is necessary to avoid overwriting individual
	// debug flag settings when the user has set some of them to true and
	// "ALL" to false.
	if(status == false && !all_set)
		return;

	// Loop over all debug options and set them to the desired status
	// We do not set the last element as this is "ALL" itself
	for(unsigned int i = 0; i < DEBUG_ELEMENTS-1; i++)
	{
		// Get pointer to memory location of this conf_item
		struct conf_item *debug_item = get_debug_item(conf, i);

		// Set status
		debug_item->v.b = status;
	}
}

// Extract and store key from full path
char **gen_config_path(const char *pathin, const char delim)
{
	char *path = (char*)pathin;
	char *saveptr = path;

	// Allocate memory for the path elements
	char **paths = calloc(MAX_CONFIG_PATH_DEPTH, sizeof(char*));

	// Sanity check
	if(!pathin)
	{
		log_err("Config path is empty");
		return paths;
	}

	size_t pathlen = 0;
	// Extract all path elements
	while(*path != '\0')
	{
		// Advance to either the next delimiter
		// But only until the end of the string
		while(*path != delim && *path != '\0')
			path++;

		// Get length of the extracted string
		size_t len = path - saveptr;
		// Create a private copy of this element in the chain of elements
		paths[pathlen] = calloc(len + 1, sizeof(char));
		// No need to NULL-terminate, strncpy does this for us
		strncpy(paths[pathlen], saveptr, len);

		// Did we reach the end of the string?
		if(*path == '\0')
			break;

		// Advance to next character
		saveptr = ++path;
		// Advance to next path element
		pathlen++;

		// Safety measure: Exit if this path is too deep
		if(pathlen > MAX_CONFIG_PATH_DEPTH-1)
			break;
	}

	return paths;
}

void free_config_path(char **paths)
{
	if(paths == NULL)
		return;

	for(unsigned int i = 0; i < MAX_CONFIG_PATH_DEPTH; i++)
		if(paths[i] != NULL)
			free(paths[i]);
}

bool __attribute__ ((pure)) check_paths_equal(char **paths1, char **paths2, unsigned int max_level)
{
	if(paths1 == NULL || paths2 == NULL)
		return false;

	for(unsigned int i = 0; i < MAX_CONFIG_PATH_DEPTH; i++)
	{
		if(i > 0 && paths1[i] == NULL && paths2[i] == NULL)
		{
			// Exact match so far and we reached the end, e.g.
			// config.dns.upstreams.(null) <-> config.dns.upstreams.(null)
			return true;
		}

		if(i > max_level)
		{
			// Reached end of maximum to inspect level (to get children)
			return true;
		}

		if(paths1[i] == NULL || paths2[i] == NULL || strcmp(paths1[i],paths2[i]) != 0)
		{
			// One of the paths is shorter than the other or one of the elements
			// doesn't match
			return false;
		}
	}
	return true;
}
struct conf_item *get_conf_item(struct config *conf, const unsigned int n)
{
	// Sanity check
	if(n > CONFIG_ELEMENTS-1)
	{
		log_err("Config item with index %u requested but we have only %u elements", n, (unsigned int)CONFIG_ELEMENTS-1);
		return NULL;
	}

	// Return n-th config element
	return (void*)conf + n*sizeof(struct conf_item);
}

struct conf_item *get_debug_item(struct config *conf, const enum debug_flag debug)
{
	// Sanity check
	if(debug > DEBUG_MAX-1)
	{
		log_err("Debug config item with index %u requested but we have only %i debug elements", debug, DEBUG_MAX-1);
		return NULL;
	}

	// Return n-th config element
	return (void*)&conf->debug + debug*sizeof(struct conf_item);
}

unsigned int __attribute__ ((pure)) config_path_depth(char **paths)
{
	// Determine depth of this config path
	for(unsigned int i = 0; i < MAX_CONFIG_PATH_DEPTH; i++)
		if(paths[i] == NULL)
			return i;

	// This should never happen as we have a maximum depth of
	// MAX_CONFIG_PATH_DEPTH
	return MAX_CONFIG_PATH_DEPTH;

}

void duplicate_config(struct config *dst, struct config *src)
{
	// Post-processing:
	// Initialize and verify config data
	for(unsigned int i = 0; i < CONFIG_ELEMENTS; i++)
	{
		// Get pointer to memory location of this conf_item (original)
		struct conf_item *conf_item = get_conf_item(src, i);

		// Get pointer to memory location of this conf_item (copy)
		struct conf_item *copy_item = get_conf_item(dst, i);

		// Copy constant/static fields
		memcpy(copy_item, conf_item, sizeof(*conf_item));

		// Duplicate allowed values (if defined)
		// Note: This is no necessary as we simply leave the allowed values
		// object living forever and merely copy the pointer to its heap living
		// space around (it is never freed)
		// if(conf_item->a != NULL) copy_item->a = cJSON_Duplicate(conf_item->a, true);

		// Make a type-dependent copy of the value
		switch(conf_item->t)
		{
			case CONF_BOOL:
			case CONF_INT:
			case CONF_UINT:
			case CONF_UINT16:
			case CONF_LONG:
			case CONF_ULONG:
			case CONF_DOUBLE:
			case CONF_STRING:
			case CONF_PASSWORD: // This is a pseudo-type, it is read-only and cannot be read
			case CONF_ENUM_PTR_TYPE:
			case CONF_ENUM_BUSY_TYPE:
			case CONF_ENUM_BLOCKING_MODE:
			case CONF_ENUM_REFRESH_HOSTNAMES:
			case CONF_ENUM_PRIVACY_LEVEL:
			case CONF_ENUM_LISTENING_MODE:
			case CONF_ENUM_WEB_THEME:
			case CONF_ENUM_TEMP_UNIT:
			case CONF_STRUCT_IN_ADDR:
			case CONF_STRUCT_IN6_ADDR:
			case CONF_ALL_DEBUG_BOOL:
				// Nothing to do, the memcpy above has already covered this
				break;
			case CONF_STRING_ALLOCATED:
				copy_item->v.s = strdup(conf_item->v.s);
				break;
			case CONF_JSON_STRING_ARRAY:
				copy_item->v.json = cJSON_Duplicate(conf_item->v.json, true);
				break;
		}
	}
}

// True = Identical, False = Different
bool compare_config_item(const enum conf_type t, const union conf_value *val1, const union conf_value *val2)
{
	// Make a type-dependent copy of the value
	switch(t)
	{
		case CONF_BOOL:
		case CONF_INT:
		case CONF_UINT:
		case CONF_UINT16:
		case CONF_LONG:
		case CONF_ULONG:
		case CONF_DOUBLE:
		case CONF_ENUM_PTR_TYPE:
		case CONF_ENUM_BUSY_TYPE:
		case CONF_ENUM_BLOCKING_MODE:
		case CONF_ENUM_REFRESH_HOSTNAMES:
		case CONF_ENUM_PRIVACY_LEVEL:
		case CONF_ENUM_LISTENING_MODE:
		case CONF_ENUM_WEB_THEME:
		case CONF_ENUM_TEMP_UNIT:
		case CONF_STRUCT_IN_ADDR:
		case CONF_STRUCT_IN6_ADDR:
		case CONF_ALL_DEBUG_BOOL:
			// Compare entire union
			return memcmp(val1, val2, sizeof(*val1)) == 0;
		case CONF_STRING:
		case CONF_STRING_ALLOCATED:
			// Compare strings
			return strcmp(val1->s, val2->s) == 0;
		case CONF_JSON_STRING_ARRAY:
			// Compare JSON object/array
			return cJSON_Compare(val1->json, val2->json, true);
		case CONF_PASSWORD:
			// This is a pseudo item, we assume it has always been changed when
			// it is specified
			return strcmp(val2->s, PASSWORD_VALUE) != 0;
	}
	return false;
}


void free_config(struct config *conf)
{
	// Post-processing:
	// Initialize and verify config data
	for(unsigned int i = 0; i < CONFIG_ELEMENTS; i++)
	{
		// Get pointer to memory location of this conf_item (copy)
		struct conf_item *copy_item = get_conf_item(conf, i);

		// Free allowed values (if defined)
		// Note: This is no necessary as we simply leave the allowed values
		// object living forever and merely copy the pointer to its heap living
		// space around (it is never freed)
		// if(conf->a != NULL) cJSON_Delete(conf->a);

		// Make a type-dependent copy of the value
		switch(copy_item->t)
		{
			case CONF_BOOL:
			case CONF_INT:
			case CONF_UINT:
			case CONF_UINT16:
			case CONF_LONG:
			case CONF_ULONG:
			case CONF_DOUBLE:
			case CONF_STRING:
			case CONF_PASSWORD: // This is a pseudo item, it cannot be freed
			case CONF_ENUM_PTR_TYPE:
			case CONF_ENUM_BUSY_TYPE:
			case CONF_ENUM_BLOCKING_MODE:
			case CONF_ENUM_REFRESH_HOSTNAMES:
			case CONF_ENUM_PRIVACY_LEVEL:
			case CONF_ENUM_LISTENING_MODE:
			case CONF_ENUM_WEB_THEME:
			case CONF_ENUM_TEMP_UNIT:
			case CONF_STRUCT_IN_ADDR:
			case CONF_STRUCT_IN6_ADDR:
			case CONF_ALL_DEBUG_BOOL:
				// Nothing to do
				break;
			case CONF_STRING_ALLOCATED:
				free(copy_item->v.s);
				break;
			case CONF_JSON_STRING_ARRAY:
				cJSON_Delete(copy_item->v.json);
				break;
		}
	}
}

void initConfig(struct config *conf)
{
	if(config_initialized)
		return;
	config_initialized = true;

	// struct dns
	conf->dns.upstreams.k = "dns.upstreams";
	conf->dns.upstreams.h = "Array of upstream DNS servers used by Pi-hole\n Example: [ \"8.8.8.8\", \"127.0.0.1#5353\", \"docker-resolver\" ]";
	conf->dns.upstreams.a = cJSON_CreateStringReference("array of IP addresses and/or hostnames, optionally with a port (#...)");
	conf->dns.upstreams.t = CONF_JSON_STRING_ARRAY;
	conf->dns.upstreams.d.json = cJSON_CreateArray();
	conf->dns.upstreams.f = FLAG_RESTART_FTL;

	conf->dns.CNAMEdeepInspect.k = "dns.CNAMEdeepInspect";
	conf->dns.CNAMEdeepInspect.h = "Use this option to control deep CNAME inspection. Disabling it might be beneficial for very low-end devices";
	conf->dns.CNAMEdeepInspect.t = CONF_BOOL;
	conf->dns.CNAMEdeepInspect.f = FLAG_ADVANCED_SETTING;
	conf->dns.CNAMEdeepInspect.d.b = true;

	conf->dns.blockESNI.k = "dns.blockESNI";
	conf->dns.blockESNI.h = "Should _esni. subdomains be blocked by default? Encrypted Server Name Indication (ESNI) is certainly a good step into the right direction to enhance privacy on the web. It prevents on-path observers, including ISPs, coffee shop owners and firewalls, from intercepting the TLS Server Name Indication (SNI) extension by encrypting it. This prevents the SNI from being used to determine which websites users are visiting.\n ESNI will obviously cause issues for pixelserv-tls which will be unable to generate matching certificates on-the-fly when it cannot read the SNI. Cloudflare and Firefox are already enabling ESNI. According to the IEFT draft (link above), we can easily restore piselserv-tls's operation by replying NXDOMAIN to _esni. subdomains of blocked domains as this mimics a \"not configured for this domain\" behavior.";
	conf->dns.blockESNI.t = CONF_BOOL;
	conf->dns.blockESNI.f = FLAG_ADVANCED_SETTING;
	conf->dns.blockESNI.d.b = true;

	conf->dns.EDNS0ECS.k = "dns.EDNS0ECS";
	conf->dns.EDNS0ECS.h = "Should we overwrite the query source when client information is provided through EDNS0 client subnet (ECS) information? This allows Pi-hole to obtain client IPs even if they are hidden behind the NAT of a router. This feature has been requested and discussed on Discourse where further information how to use it can be found: https://discourse.pi-hole.net/t/support-for-add-subnet-option-from-dnsmasq-ecs-edns0-client-subnet/35940";
	conf->dns.EDNS0ECS.t = CONF_BOOL;
	conf->dns.EDNS0ECS.f = FLAG_ADVANCED_SETTING;
	conf->dns.EDNS0ECS.d.b = true;

	conf->dns.ignoreLocalhost.k = "dns.ignoreLocalhost";
	conf->dns.ignoreLocalhost.h = "Should FTL hide queries made by localhost?";
	conf->dns.ignoreLocalhost.t = CONF_BOOL;
	conf->dns.ignoreLocalhost.f = FLAG_ADVANCED_SETTING;
	conf->dns.ignoreLocalhost.d.b = false;

	conf->dns.showDNSSEC.k = "dns.showDNSSEC";
	conf->dns.showDNSSEC.h = "Should FTL should analyze and show internally generated DNSSEC queries?";
	conf->dns.showDNSSEC.t = CONF_BOOL;
	conf->dns.showDNSSEC.f = FLAG_ADVANCED_SETTING;
	conf->dns.showDNSSEC.d.b = true;

	conf->dns.analyzeOnlyAandAAAA.k = "dns.analyzeOnlyAandAAAA";
	conf->dns.analyzeOnlyAandAAAA.h = "Should FTL analyze *only* A and AAAA queries?";
	conf->dns.analyzeOnlyAandAAAA.t = CONF_BOOL;
	conf->dns.analyzeOnlyAandAAAA.f = FLAG_ADVANCED_SETTING;
	conf->dns.analyzeOnlyAandAAAA.d.b = false;

	conf->dns.piholePTR.k = "dns.piholePTR";
	conf->dns.piholePTR.h = "Controls whether and how FTL will reply with for address for which a local interface exists.";
	{
		struct enum_options piholePTR[] =
		{
			{ get_ptr_type_str(PTR_NONE), "Pi-hole will not respond automatically on PTR requests to local interface addresses. Ensure pi.hole and/or hostname records exist elsewhere." },
			{ get_ptr_type_str(PTR_HOSTNAME), "Pi-hole will not respond automatically on PTR requests to local interface addresses. Ensure pi.hole and/or hostname records exist elsewhere." },
			{ get_ptr_type_str(PTR_HOSTNAMEFQDN), "Serve the machine's global hostname as fully qualified domain by adding the local suffix. If no local suffix has been defined, FTL appends the local domain .no_fqdn_available. In this case you should either add domain=whatever.com to a custom config file inside /etc/dnsmasq.d/ (to set whatever.com as local domain) or use domain=# which will try to derive the local domain from /etc/resolv.conf (or whatever is set with resolv-file, when multiple search directives exist, the first one is used)." },
			{ get_ptr_type_str(PTR_PIHOLE), "Respond with \"pi.hole\"." }
		};
		CONFIG_ADD_ENUM_OPTIONS(conf->dns.piholePTR.a, piholePTR);
	}
	conf->dns.piholePTR.t = CONF_ENUM_PTR_TYPE;
	conf->dns.piholePTR.f = FLAG_ADVANCED_SETTING;
	conf->dns.piholePTR.d.ptr_type = PTR_PIHOLE;

	conf->dns.replyWhenBusy.k = "dns.replyWhenBusy";
	conf->dns.replyWhenBusy.h = "How should FTL handle queries when the gravity database is not available?";
	{
		struct enum_options replyWhenBusy[] =
		{
			{ get_busy_reply_str(BUSY_BLOCK), "Block all queries when the database is busy." },
			{ get_busy_reply_str(BUSY_ALLOW), "Allow all queries when the database is busy." },
			{ get_busy_reply_str(BUSY_REFUSE), "Refuse all queries which arrive while the database is busy." },
			{ get_busy_reply_str(BUSY_DROP), "Just drop the queries, i.e., never reply to them at all. Despite \"REFUSE\" sounding similar to \"DROP\", it turned out that many clients will just immediately retry, causing up to several thousands of queries per second. This does not happen in \"DROP\" mode." }
		};
		CONFIG_ADD_ENUM_OPTIONS(conf->dns.replyWhenBusy.a, replyWhenBusy);
	}
	conf->dns.replyWhenBusy.t = CONF_ENUM_BUSY_TYPE;
	conf->dns.replyWhenBusy.f = FLAG_ADVANCED_SETTING;
	conf->dns.replyWhenBusy.d.busy_reply = BUSY_ALLOW;

	conf->dns.blockTTL.k = "dns.blockTTL";
	conf->dns.blockTTL.h = "FTL's internal TTL to be handed out for blocked queries in seconds. This settings allows users to select a value different from the dnsmasq config option local-ttl. This is useful in context of locally used hostnames that are known to stay constant over long times (printers, etc.).\n Note that large values may render whitelisting ineffective due to client-side caching of blocked queries.";
	conf->dns.blockTTL.t = CONF_UINT;
	conf->dns.blockTTL.f = FLAG_ADVANCED_SETTING;
	conf->dns.blockTTL.d.ui = 2;

	conf->dns.hosts.k = "dns.hosts";
	conf->dns.hosts.h = "Array of custom DNS records\n Example: hosts = [ \"127.0.0.1 mylocal\", \"192.168.0.1 therouter\" ]";
	conf->dns.hosts.a = cJSON_CreateStringReference("Array of custom DNS records each one in HOSTS form: \"IP HOSTNAME\"");
	conf->dns.hosts.t = CONF_JSON_STRING_ARRAY;
	conf->dns.hosts.f = FLAG_ADVANCED_SETTING;
	conf->dns.hosts.d.json = cJSON_CreateArray();

	conf->dns.domainNeeded.k = "dns.domainNeeded";
	conf->dns.domainNeeded.h = "If set, A and AAAA queries for plain names, without dots or domain parts, are never forwarded to upstream nameservers";
	conf->dns.domainNeeded.t = CONF_BOOL;
	conf->dns.domainNeeded.f = FLAG_RESTART_FTL | FLAG_ADVANCED_SETTING;
	conf->dns.domainNeeded.d.b = false;

	conf->dns.expandHosts.k = "dns.expandHosts";
	conf->dns.expandHosts.h = "If set, the domain is added to simple names (without a period) in /etc/hosts in the same way as for DHCP-derived names";
	conf->dns.expandHosts.t = CONF_BOOL;
	conf->dns.expandHosts.f = FLAG_RESTART_FTL | FLAG_ADVANCED_SETTING;
	conf->dns.expandHosts.d.b = false;

	conf->dns.domain.k = "dns.domain";
	conf->dns.domain.h = "The DNS domain used by your Pi-hole to expand hosts and for DHCP.\n\n Only if DHCP is enabled below: For DHCP, this has two effects; firstly it causes the DHCP server to return the domain to any hosts which request it, and secondly it sets the domain which it is legal for DHCP-configured hosts to claim. The intention is to constrain hostnames so that an untrusted host on the LAN cannot advertise its name via DHCP as e.g. \"google.com\" and capture traffic not meant for it. If no domain suffix is specified, then any DHCP hostname with a domain part (ie with a period) will be disallowed and logged. If a domain is specified, then hostnames with a domain part are allowed, provided the domain part matches the suffix. In addition, when a suffix is set then hostnames without a domain part have the suffix added as an optional domain part. For instance, we can set domain=mylab.com and have a machine whose DHCP hostname is \"laptop\". The IP address for that machine is available both as \"laptop\" and \"laptop.mylab.com\".\n\n You can disable setting a domain by setting this option to an empty string.";
	conf->dns.domain.a = cJSON_CreateStringReference("<any valid domain>");
	conf->dns.domain.t = CONF_STRING;
	conf->dns.domain.f = FLAG_RESTART_FTL | FLAG_ADVANCED_SETTING;
	conf->dns.domain.d.s = (char*)"lan";

	conf->dns.bogusPriv.k = "dns.bogusPriv";
	conf->dns.bogusPriv.h = "Should all reverse lookups for private IP ranges (i.e., 192.168.x.y, etc) which are not found in /etc/hosts or the DHCP leases file be answered with \"no such domain\" rather than being forwarded upstream?";
	conf->dns.bogusPriv.t = CONF_BOOL;
	conf->dns.bogusPriv.f = FLAG_RESTART_FTL | FLAG_ADVANCED_SETTING;
	conf->dns.bogusPriv.d.b = true;

	conf->dns.dnssec.k = "dns.dnssec";
	conf->dns.dnssec.h = "Validate DNS replies using DNSSEC?";
	conf->dns.dnssec.t = CONF_BOOL;
	conf->dns.dnssec.f = FLAG_RESTART_FTL;
	conf->dns.dnssec.d.b = true;

	conf->dns.interface.k = "dns.interface";
	conf->dns.interface.h = "Interface to use for DNS (see also dnsmasq.listening.mode) and DHCP (if enabled)";
	conf->dns.interface.a = cJSON_CreateStringReference("a valid interface name");
	conf->dns.interface.t = CONF_STRING;
	conf->dns.interface.f = FLAG_RESTART_FTL | FLAG_ADVANCED_SETTING;
	conf->dns.interface.d.s = (char*)"";

	conf->dns.hostRecord.k = "dns.hostRecord";
	conf->dns.hostRecord.h = "Add A, AAAA and PTR records to the DNS. This adds one or more names to the DNS with associated IPv4 (A) and IPv6 (AAAA) records";
	conf->dns.hostRecord.a = cJSON_CreateStringReference("<name>[,<name>....],[<IPv4-address>],[<IPv6-address>][,<TTL>]");
	conf->dns.hostRecord.t = CONF_STRING;
	conf->dns.hostRecord.f = FLAG_RESTART_FTL | FLAG_ADVANCED_SETTING;
	conf->dns.hostRecord.d.s = (char*)"";

	conf->dns.listeningMode.k = "dns.listeningMode";
	conf->dns.listeningMode.h = "Pi-hole interface listening modes";
	{
		struct enum_options listeningMode[] =
		{
			{ get_listeningMode_str(LISTEN_LOCAL), "Allow only local requests. This setting accepts DNS queries only from hosts whose address is on a local subnet, i.e., a subnet for which an interface exists on the server. It is intended to be set as a default on installation, to allow unconfigured installations to be useful but also safe from being used for DNS amplification attacks if (accidentally) running public." },
			{ get_listeningMode_str(LISTEN_SINGLE), "Permit all origins, accept only on the specified interface. Respond only to queries arriving on the specified interface. The loopback (lo) interface is automatically added to the list of interfaces to use when this option is used. Make sure your Pi-hole is properly firewalled!" },
			{ get_listeningMode_str(LISTEN_BIND), "By default, FTL binds the wildcard address. If this is not what you want, you can use this option as it forces FTL to really bind only the interfaces it is listening on. Note that this may result in issues when the interface may go down (cable unplugged, etc.). About the only time when this is useful is when running another nameserver on the same port on the same machine. This may also happen if you run a virtualization API such as libvirt. When this option is used, IP alias interface labels (e.g. enp2s0:0) are checked rather than interface names." },
			{ get_listeningMode_str(LISTEN_ALL), "Permit all origins, accept on all interfaces. Make sure your Pi-hole is properly firewalled! This truly allows any traffic to be replied to and is a dangerous thing to do as your Pi-hole could become an open resolver. You should always ask yourself if the first option doesn't work for you as well." },
			{ get_listeningMode_str(LISTEN_NONE), "Do not add any configuration concerning the listening mode to the dnsmasq configuration file. This is useful if you want to manually configure the listening mode in auxiliary configuration files. This option is really meant for advanced users only, support for this option may be limited." }
		};
		CONFIG_ADD_ENUM_OPTIONS(conf->dns.listeningMode.a, listeningMode);
	}
	conf->dns.listeningMode.t = CONF_ENUM_LISTENING_MODE;
	conf->dns.listeningMode.f = FLAG_RESTART_FTL | FLAG_ADVANCED_SETTING;
	conf->dns.listeningMode.d.listeningMode = LISTEN_LOCAL;

	conf->dns.queryLogging.k = "dns.queryLogging";
	conf->dns.queryLogging.h = "Log DNS queries and replies to pihole.log";
	conf->dns.queryLogging.t = CONF_BOOL;
	conf->dns.queryLogging.f = FLAG_RESTART_FTL;
	conf->dns.queryLogging.d.b = true;

	conf->dns.cnameRecords.k = "dns.cnameRecords";
	conf->dns.cnameRecords.h = "List of CNAME records which indicate that <cname> is really <target>. If the <TTL> is given, it overwrites the value of local-ttl";
	conf->dns.cnameRecords.a = cJSON_CreateStringReference("Array of CNAMEs each on in one of the following forms: \"<cname>,<target>[,<TTL>]\"");
	conf->dns.cnameRecords.t = CONF_JSON_STRING_ARRAY;
	conf->dns.cnameRecords.f = FLAG_RESTART_FTL | FLAG_ADVANCED_SETTING;
	conf->dns.cnameRecords.d.json = cJSON_CreateArray();

	conf->dns.port.k = "dns.port";
	conf->dns.port.h = "Port used by the DNS server";
	conf->dns.port.t = CONF_UINT16;
	conf->dns.port.f = FLAG_RESTART_FTL | FLAG_ADVANCED_SETTING;
	conf->dns.port.d.ui = 53u;

	// sub-struct dns.cache
	conf->dns.cache.size.k = "dns.cache.size";
	conf->dns.cache.size.h = "Cache size of the DNS server. Note that expiring cache entries naturally make room for new insertions over time. Setting this number too high will have an adverse effect as not only more space is needed, but also lookup speed gets degraded in the 10,000+ range. dnsmasq may issue a warning when you go beyond 10,000+ cache entries.";
	conf->dns.cache.size.t = CONF_UINT;
	conf->dns.cache.size.f = FLAG_RESTART_FTL | FLAG_ADVANCED_SETTING;
	conf->dns.cache.size.d.ui = 10000u;

	conf->dns.cache.optimizer.k = "dns.cache.optimizer";
	conf->dns.cache.optimizer.h = "Query cache optimizer: If a DNS name exists in the cache, but its time-to-live has expired only recently, the data will be used anyway (a refreshing from upstream is triggered). This can improve DNS query delays especially over unreliable Internet connections. This feature comes at the expense of possibly sometimes returning out-of-date data and less efficient cache utilisation, since old data cannot be flushed when its TTL expires, so the cache becomes mostly least-recently-used. To mitigate issues caused by massively outdated DNS replies, the maximum overaging of cached records is limited. We strongly recommend staying below 86400 (1 day) with this option.";
	conf->dns.cache.optimizer.t = CONF_UINT;
	conf->dns.cache.optimizer.f = FLAG_RESTART_FTL | FLAG_ADVANCED_SETTING;
	conf->dns.cache.optimizer.d.ui = 3600u;

	// sub-struct dns.blocking
	conf->dns.blocking.active.k = "dns.blocking.active";
	conf->dns.blocking.active.h = "Should FTL block queries?";
	conf->dns.blocking.active.t = CONF_BOOL;
	conf->dns.blocking.active.d.b = true;

	conf->dns.blocking.mode.k = "dns.blocking.mode";
	conf->dns.blocking.mode.h = "How should FTL reply to blocked queries?";
	{
		struct enum_options blockingmode[] =
		{
			{ get_blocking_mode_str(MODE_NULL), "In NULL mode, which is both the default and recommended mode for Pi-hole FTLDNS, blocked queries will be answered with the \"unspecified address\" (0.0.0.0 or ::). The \"unspecified address\" is a reserved IP address specified by RFC 3513 - Internet Protocol Version 6 (IPv6) Addressing Architecture, section 2.5.2." },
			{ get_blocking_mode_str(MODE_IP_NODATA_AAAA), "In IP-NODATA-AAAA mode, blocked queries will be answered with the local IPv4 addresses of your Pi-hole. Blocked AAAA queries will be answered with NODATA-IPV6 and clients will only try to reach your Pi-hole over its static IPv4 address." },
			{ get_blocking_mode_str(MODE_IP), "In IP mode, blocked queries will be answered with the local IP addresses of your Pi-hole." },
			{ get_blocking_mode_str(MODE_NX), "In NXDOMAIN mode, blocked queries will be answered with an empty response (i.e., there won't be an answer section) and status NXDOMAIN. A NXDOMAIN response should indicate that there is no such domain to the client making the query." },
			{ get_blocking_mode_str(MODE_NODATA), "In NODATA mode, blocked queries will be answered with an empty response (no answer section) and status NODATA. A NODATA response indicates that the domain exists, but there is no record for the requested query type." }
		};
		CONFIG_ADD_ENUM_OPTIONS(conf->dns.blocking.mode.a, blockingmode);
	}
	conf->dns.blocking.mode.t = CONF_ENUM_BLOCKING_MODE;
	conf->dns.blocking.mode.d.blocking_mode = MODE_NULL;

	// sub-struct dns.rate_limit
	conf->dns.rateLimit.count.k = "dns.rateLimit.count";
	conf->dns.rateLimit.count.h = "Rate-limited queries are answered with a REFUSED reply and not further processed by FTL.\n The default settings for FTL's rate-limiting are to permit no more than 1000 queries in 60 seconds. Both numbers can be customized independently. It is important to note that rate-limiting is happening on a per-client basis. Other clients can continue to use FTL while rate-limited clients are short-circuited at the same time.\n For this setting, both numbers, the maximum number of queries within a given time, and the length of the time interval (seconds) have to be specified. For instance, if you want to set a rate limit of 1 query per hour, the option should look like RATE_LIMIT=1/3600. The time interval is relative to when FTL has finished starting (start of the daemon + possible delay by DELAY_STARTUP) then it will advance in steps of the rate-limiting interval. If a client reaches the maximum number of queries it will be blocked until the end of the current interval. This will be logged to /var/log/pihole/FTL.log, e.g. Rate-limiting 10.0.1.39 for at least 44 seconds. If the client continues to send queries while being blocked already and this number of queries during the blocking exceeds the limit the client will continue to be blocked until the end of the next interval (FTL.log will contain lines like Still rate-limiting 10.0.1.39 as it made additional 5007 queries). As soon as the client requests less than the set limit, it will be unblocked (Ending rate-limitation of 10.0.1.39).\n Rate-limiting may be disabled altogether by setting both values to zero (this results in the same behavior as before FTL v5.7).\n How many queries are permitted...";
	conf->dns.rateLimit.count.t = CONF_UINT;
	conf->dns.rateLimit.count.d.ui = 1000;

	conf->dns.rateLimit.interval.k = "dns.rateLimit.interval";
	conf->dns.rateLimit.interval.h = "... in the set interval before rate-limiting?";
	conf->dns.rateLimit.interval.t = CONF_UINT;
	conf->dns.rateLimit.interval.d.ui = 60;

	// sub-struct dns.special_domains
	conf->dns.specialDomains.mozillaCanary.k = "dns.specialDomains.mozillaCanary";
	conf->dns.specialDomains.mozillaCanary.h = "Should Pi-hole always replies with NXDOMAIN to A and AAAA queries of use-application-dns.net to disable Firefox automatic DNS-over-HTTP? This is following the recommendation on https://support.mozilla.org/en-US/kb/configuring-networks-disable-dns-over-https";
	conf->dns.specialDomains.mozillaCanary.t = CONF_BOOL;
	conf->dns.specialDomains.mozillaCanary.d.b = true;

	conf->dns.specialDomains.iCloudPrivateRelay.k = "dns.specialDomains.iCloudPrivateRelay";
	conf->dns.specialDomains.iCloudPrivateRelay.h = "Should Pi-hole always replies with NXDOMAIN to A and AAAA queries of mask.icloud.com and mask-h2.icloud.com to disable Apple's iCloud Private Relay to prevent Apple devices from bypassing Pi-hole? This is following the recommendation on https://developer.apple.com/support/prepare-your-network-for-icloud-private-relay";
	conf->dns.specialDomains.iCloudPrivateRelay.t = CONF_BOOL;
	conf->dns.specialDomains.iCloudPrivateRelay.d.b = true;

	// sub-struct dns.reply_addr
	conf->dns.reply.host.force4.k = "dns.reply.host.force4";
	conf->dns.reply.host.force4.h = "Use a specific IPv4 address for the Pi-hole host? By default, FTL determines the address of the interface a query arrived on and uses this address for replying to A queries with the most suitable address for the requesting client. This setting can be used to use a fixed, rather than the dynamically obtained, address when Pi-hole responds to the following names: [ \"pi.hole\", \"<the device's hostname>\", \"pi.hole.<local domain>\", \"<the device's hostname>.<local domain>\" ]";
	conf->dns.reply.host.force4.t = CONF_BOOL;
	conf->dns.reply.host.force4.f = FLAG_ADVANCED_SETTING;
	conf->dns.reply.host.force4.d.b = false;

	conf->dns.reply.host.v4.k = "dns.reply.host.IPv4";
	conf->dns.reply.host.v4.h = "Custom IPv4 address for the Pi-hole host";
	conf->dns.reply.host.v4.a = cJSON_CreateStringReference("<valid IPv4 address> or empty string (\"\")");
	conf->dns.reply.host.v4.t = CONF_STRUCT_IN_ADDR;
	conf->dns.reply.host.v4.f = FLAG_ADVANCED_SETTING;
	memset(&conf->dns.reply.host.v4.d.in_addr, 0, sizeof(struct in_addr));

	conf->dns.reply.host.force6.k = "dns.reply.host.force6";
	conf->dns.reply.host.force6.h = "Use a specific IPv6 address for the Pi-hole host? See description for the IPv4 variant above for further details.";
	conf->dns.reply.host.force6.t = CONF_BOOL;
	conf->dns.reply.host.force6.f = FLAG_ADVANCED_SETTING;
	conf->dns.reply.host.force6.d.b = false;

	conf->dns.reply.host.v6.k = "dns.reply.host.IPv6";
	conf->dns.reply.host.v6.h = "Custom IPv6 address for the Pi-hole host";
	conf->dns.reply.host.v6.a = cJSON_CreateStringReference("<valid IPv6 address> or empty string (\"\")");
	conf->dns.reply.host.v6.t = CONF_STRUCT_IN6_ADDR;
	conf->dns.reply.host.v6.f = FLAG_ADVANCED_SETTING;
	memset(&conf->dns.reply.host.v6.d.in6_addr, 0, sizeof(struct in6_addr));

	conf->dns.reply.blocking.force4.k = "dns.reply.blocking.force4";
	conf->dns.reply.blocking.force4.h = "Use a specific IPv4 address in IP blocking mode? By default, FTL determines the address of the interface a query arrived on and uses this address for replying to A queries with the most suitable address for the requesting client. This setting can be used to use a fixed, rather than the dynamically obtained, address when Pi-hole responds in the following cases: IP blocking mode is used and this query is to be blocked, regular expressions with the ;reply=IP regex extension.";
	conf->dns.reply.blocking.force4.t = CONF_BOOL;
	conf->dns.reply.blocking.force4.f = FLAG_ADVANCED_SETTING;
	conf->dns.reply.blocking.force4.d.b = false;

	conf->dns.reply.blocking.v4.k = "dns.reply.blocking.IPv4";
	conf->dns.reply.blocking.v4.h = "Custom IPv4 address for IP blocking mode";
	conf->dns.reply.blocking.v4.a = cJSON_CreateStringReference("<valid IPv4 address> or empty string (\"\")");
	conf->dns.reply.blocking.v4.t = CONF_STRUCT_IN_ADDR;
	conf->dns.reply.blocking.v4.f = FLAG_ADVANCED_SETTING;
	memset(&conf->dns.reply.blocking.v4.d.in_addr, 0, sizeof(struct in_addr));

	conf->dns.reply.blocking.force6.k = "dns.reply.blocking.force6";
	conf->dns.reply.blocking.force6.h = "Use a specific IPv6 address in IP blocking mode? See description for the IPv4 variant above for further details.";
	conf->dns.reply.blocking.force6.t = CONF_BOOL;
	conf->dns.reply.blocking.force6.f = FLAG_ADVANCED_SETTING;
	conf->dns.reply.blocking.force6.d.b = false;

	conf->dns.reply.blocking.v6.k = "dns.reply.blocking.IPv6";
	conf->dns.reply.blocking.v6.h = "Custom IPv6 address for IP blocking mode";
	conf->dns.reply.blocking.v6.a = cJSON_CreateStringReference("<valid IPv6 address> or empty string (\"\")");
	conf->dns.reply.blocking.v6.t = CONF_STRUCT_IN6_ADDR;
	conf->dns.reply.blocking.v6.f = FLAG_ADVANCED_SETTING;
	memset(&conf->dns.reply.blocking.v6.d.in6_addr, 0, sizeof(struct in6_addr));

	// sub-struct revServer
	conf->dns.revServer.active.k = "dns.revServer.active";
	conf->dns.revServer.active.h = "Is the reverse server (former also called \"conditional forwarding\") feature enabled?";
	conf->dns.revServer.active.t = CONF_BOOL;
	conf->dns.revServer.active.d.b = false;
	conf->dns.revServer.active.f = FLAG_RESTART_FTL;

	conf->dns.revServer.cidr.k = "dns.revServer.cidr";
	conf->dns.revServer.cidr.h = "Address range for the reverse server feature in CIDR notation. If the prefix length is omitted, either 32 (IPv4) or 128 (IPv6) are substitutet (exact address match). This is almost certainly not what you want here.";
	conf->dns.revServer.cidr.a = cJSON_CreateStringReference("<ip-address>[/<prefix-len>], e.g., \"192.168.0.0/24\" for the range 192.168.0.1 - 192.168.0.255");
	conf->dns.revServer.cidr.t = CONF_STRING;
	conf->dns.revServer.cidr.d.s = (char*)"";
	conf->dns.revServer.cidr.f = FLAG_RESTART_FTL;

	conf->dns.revServer.target.k = "dns.revServer.target";
	conf->dns.revServer.target.h = "Target server tp be used for the reverse server feature";
	conf->dns.revServer.target.a = cJSON_CreateStringReference("<server>[#<port>], e.g., \"192.168.0.1\"");
	conf->dns.revServer.target.t = CONF_STRING;
	conf->dns.revServer.target.d.s = (char*)"";
	conf->dns.revServer.target.f = FLAG_RESTART_FTL;

	conf->dns.revServer.domain.k = "dns.revServer.domain";
	conf->dns.revServer.domain.h = "Domain used for the reverse server feature";
	conf->dns.revServer.domain.a = cJSON_CreateStringReference("<valid domain>, typically set to the same value as dhcp.domain");
	conf->dns.revServer.domain.t = CONF_STRING;
	conf->dns.revServer.domain.d.s = (char*)"";
	conf->dns.revServer.domain.f = FLAG_RESTART_FTL;

	// sub-struct dhcp
	conf->dhcp.active.k = "dhcp.active";
	conf->dhcp.active.h = "Is the embedded DHCP server enabled?";
	conf->dhcp.active.t = CONF_BOOL;
	conf->dhcp.active.f = FLAG_RESTART_FTL;
	conf->dhcp.active.d.b = false;

	conf->dhcp.start.k = "dhcp.start";
	conf->dhcp.start.h = "Start address of the DHCP address pool";
	conf->dhcp.start.a = cJSON_CreateStringReference("<valid IPv4 address> or empty string (\"\"), e.g., \"192.168.0.10\"");
	conf->dhcp.start.t = CONF_STRUCT_IN_ADDR;
	conf->dhcp.start.f = FLAG_RESTART_FTL;
	memset(&conf->dhcp.start.d.in_addr, 0, sizeof(struct in_addr));

	conf->dhcp.end.k = "dhcp.end";
	conf->dhcp.end.h = "End address of the DHCP address pool";
	conf->dhcp.end.a = cJSON_CreateStringReference("<valid IPv4 address> or empty string (\"\"), e.g., \"192.168.0.250\"");
	conf->dhcp.end.t = CONF_STRUCT_IN_ADDR;
	conf->dhcp.end.f = FLAG_RESTART_FTL;
	memset(&conf->dhcp.end.d.in_addr, 0, sizeof(struct in_addr));

	conf->dhcp.router.k = "dhcp.router";
	conf->dhcp.router.h = "Address of the gateway to be used (typically the address of your router in a home installation)";
	conf->dhcp.router.a = cJSON_CreateStringReference("<valid IPv4 address> or empty string (\"\"), e.g., \"192.168.0.1\"");
	conf->dhcp.router.t = CONF_STRUCT_IN_ADDR;
	conf->dhcp.router.f = FLAG_RESTART_FTL;
	memset(&conf->dhcp.router.d.in_addr, 0, sizeof(struct in_addr));

	conf->dhcp.domain.k = "dhcp.domain";
	conf->dhcp.domain.h = "The DNS domain used by your Pi-hole (*** DEPRECATED ***)\n This setting is deprecated and will be removed in a future version. Please use dns.domain instead. Setting it to any non-default value will overwrite the value of dns.domain if it is still set to its default value.";
	conf->dhcp.domain.a = cJSON_CreateStringReference("<any valid domain>");
	conf->dhcp.domain.t = CONF_STRING;
	conf->dhcp.domain.f = FLAG_RESTART_FTL | FLAG_ADVANCED_SETTING;
	conf->dhcp.domain.d.s = (char*)"lan";

	conf->dhcp.netmask.k = "dhcp.netmask";
	conf->dhcp.netmask.h = "The netmask used by your Pi-hole. For directly connected networks (i.e., networks on which the machine running Pi-hole has an interface) the netmask is optional and may be set to an empty string (\"\"): it will then be determined from the interface configuration itself. For networks which receive DHCP service via a relay agent, we cannot determine the netmask itself, so it should explicitly be specified, otherwise Pi-hole guesses based on the class (A, B or C) of the network address.";
	conf->dhcp.netmask.a = cJSON_CreateStringReference("<any valid netmask> (e.g., \"255.255.255.0\") or empty string (\"\") for auto-discovery");
	conf->dhcp.netmask.t = CONF_STRUCT_IN_ADDR;
	conf->dhcp.netmask.f = FLAG_RESTART_FTL | FLAG_ADVANCED_SETTING;
	memset(&conf->dhcp.netmask.d.in_addr, 0, sizeof(struct in_addr));

	conf->dhcp.leaseTime.k = "dhcp.leaseTime";
	conf->dhcp.leaseTime.h = "If the lease time is given, then leases will be given for that length of time. If not given, the default lease time is one hour for IPv4 and one day for IPv6.";
	conf->dhcp.leaseTime.a = cJSON_CreateStringReference("The lease time can be in seconds, or minutes (e.g., \"45m\") or hours (e.g., \"1h\") or days (like \"2d\") or even weeks (\"1w\"). You may also use \"infinite\" as string but be aware of the drawbacks");
	conf->dhcp.leaseTime.t = CONF_STRING;
	conf->dhcp.leaseTime.f = FLAG_RESTART_FTL | FLAG_ADVANCED_SETTING;
	conf->dhcp.leaseTime.d.s = (char*)"";

	conf->dhcp.ipv6.k = "dhcp.ipv6";
	conf->dhcp.ipv6.h = "Should Pi-hole make an attempt to also satisfy IPv6 address requests (be aware that IPv6 works a whole lot different than IPv4)";
	conf->dhcp.ipv6.t = CONF_BOOL;
	conf->dhcp.ipv6.f = FLAG_RESTART_FTL;
	conf->dhcp.ipv6.d.b = false;

	conf->dhcp.multiDNS.k = "dhcp.multiDNS";
	conf->dhcp.multiDNS.h = "Advertise DNS server multiple times to clients. Some devices will add their own proprietary DNS servers to the list of DNS servers, which can cause issues with Pi-hole. This option will advertise the Pi-hole DNS server multiple times to clients, which should prevent this from happening.";
	conf->dhcp.multiDNS.t = CONF_BOOL;
	conf->dhcp.multiDNS.f = FLAG_RESTART_FTL;
	conf->dhcp.multiDNS.d.b = false;

	conf->dhcp.rapidCommit.k = "dhcp.rapidCommit";
	conf->dhcp.rapidCommit.h = "Enable DHCPv4 Rapid Commit Option specified in RFC 4039. Should only be enabled if either the server is the only server for the subnet to avoid conflicts";
	conf->dhcp.rapidCommit.t = CONF_BOOL;
	conf->dhcp.rapidCommit.f = FLAG_RESTART_FTL;
	conf->dhcp.rapidCommit.d.b = false;

	conf->dhcp.hosts.k = "dhcp.hosts";
	conf->dhcp.hosts.h = "Per host parameters for the DHCP server. This allows a machine with a particular hardware address to be always allocated the same hostname, IP address and lease time or to specify static DHCP leases";
	conf->dhcp.hosts.a = cJSON_CreateStringReference("Array of static leases each on in one of the following forms: \"[<hwaddr>][,id:<client_id>|*][,set:<tag>][,tag:<tag>][,<ipaddr>][,<hostname>][,<lease_time>][,ignore]\"");
	conf->dhcp.hosts.t = CONF_JSON_STRING_ARRAY;
	conf->dhcp.hosts.f = FLAG_RESTART_FTL | FLAG_ADVANCED_SETTING;
	conf->dhcp.hosts.d.json = cJSON_CreateArray();


	// struct resolver
	conf->resolver.resolveIPv6.k = "resolver.resolveIPv6";
	conf->resolver.resolveIPv6.h = "Should FTL try to resolve IPv6 addresses to hostnames?";
	conf->resolver.resolveIPv6.t = CONF_BOOL;
	conf->resolver.resolveIPv6.d.b = true;

	conf->resolver.resolveIPv4.k = "resolver.resolveIPv4";
	conf->resolver.resolveIPv4.h = "Should FTL try to resolve IPv4 addresses to hostnames?";
	conf->resolver.resolveIPv4.t = CONF_BOOL;
	conf->resolver.resolveIPv4.d.b = true;

	conf->resolver.networkNames.k = "resolver.networkNames";
	conf->resolver.networkNames.h = "Control whether FTL should use the fallback option to try to obtain client names from checking the network table. This behavior can be disabled with this option.\n Assume an IPv6 client without a host names. However, the network table knows - though the client's MAC address - that this is the same device where we have a host name for another IP address (e.g., a DHCP server managed IPv4 address). In this case, we use the host name associated to the other address as this is the same device.";
	conf->resolver.networkNames.t = CONF_BOOL;
	conf->resolver.networkNames.f = FLAG_ADVANCED_SETTING;
	conf->resolver.networkNames.d.b = true;

	conf->resolver.refreshNames.k = "resolver.refreshNames";
	conf->resolver.refreshNames.h = "With this option, you can change how (and if) hourly PTR requests are made to check for changes in client and upstream server hostnames.";
	{
		struct enum_options refreshNames[] =
		{
			{ get_refresh_hostnames_str(REFRESH_IPV4_ONLY), "Do hourly PTR lookups only for IPv4 addresses. This is the new default since Pi-hole FTL v5.3.2. It should resolve issues with more and more very short-lived PE IPv6 addresses coming up in a lot of networks." },
			{ get_refresh_hostnames_str(REFRESH_ALL), "Do hourly PTR lookups for all addresses. This was the default until FTL v5.3(.1). It has been replaced as it can create a lot of PTR queries for those with many IPv6 addresses in their networks." },
			{ get_refresh_hostnames_str(REFRESH_UNKNOWN), "Only resolve unknown hostnames. Already existing hostnames are never refreshed, i.e., there will be no PTR queries made for clients where hostnames are known. This also means that known hostnames will not be updated once known." },
			{ get_refresh_hostnames_str(REFRESH_NONE), "Don't do any hourly PTR lookups. This means we look host names up exactly once (when we first see a client) and never again. You may miss future changes of host names." }
		};
		CONFIG_ADD_ENUM_OPTIONS(conf->resolver.refreshNames.a, refreshNames);
	}
	conf->resolver.refreshNames.t = CONF_ENUM_REFRESH_HOSTNAMES;
	conf->resolver.refreshNames.f = FLAG_ADVANCED_SETTING;
	conf->resolver.refreshNames.d.refresh_hostnames = REFRESH_IPV4_ONLY;


	// struct database
	conf->database.DBimport.k = "database.DBimport";
	conf->database.DBimport.h = "Should FTL load information from the database on startup to be aware of the most recent history?";
	conf->database.DBimport.t = CONF_BOOL;
	conf->database.DBimport.d.b = true;

	conf->database.DBexport.k = "database.DBexport";
	conf->database.DBexport.h =  "Should FTL store queries in the long-term database?";
	conf->database.DBexport.t = CONF_BOOL;
	conf->database.DBexport.d.b = true;

	conf->database.maxDBdays.k = "database.maxDBdays";
	conf->database.maxDBdays.h = "How long should queries be stored in the database [days]?";
	conf->database.maxDBdays.t = CONF_INT;
	conf->database.maxDBdays.d.i = (365/4);

	conf->database.DBinterval.k = "database.DBinterval";
	conf->database.DBinterval.h = "How often do we store queries in FTL's database [seconds]?";
	conf->database.DBinterval.t = CONF_UINT;
	conf->database.DBinterval.d.ui = 60;

	// sub-struct database.network
	conf->database.network.parseARPcache.k = "database.network.parseARPcache";
	conf->database.network.parseARPcache.h = "Should FTL analyze the local ARP cache? When disabled, client identification and the network table will stop working reliably.";
	conf->database.network.parseARPcache.t = CONF_BOOL;
	conf->database.network.parseARPcache.f = FLAG_ADVANCED_SETTING;
	conf->database.network.parseARPcache.d.b = true;

	conf->database.network.expire.k = "database.network.expire";
	conf->database.network.expire.h = "How long should IP addresses be kept in the network_addresses table [days]? IP addresses (and associated host names) older than the specified number of days are removed to avoid dead entries in the network overview table.";
	conf->database.network.expire.t = CONF_UINT;
	conf->database.network.expire.f = FLAG_ADVANCED_SETTING;
	conf->database.network.expire.d.ui = conf->database.maxDBdays.d.ui;


	// struct http
	conf->webserver.domain.k = "webserver.domain";
	conf->webserver.domain.h = "On which domain is the web interface served?";
	conf->webserver.domain.a = cJSON_CreateStringReference("<valid domain>");
	conf->webserver.domain.t = CONF_STRING;
	conf->webserver.domain.f = FLAG_ADVANCED_SETTING | FLAG_RESTART_FTL;
	conf->webserver.domain.d.s = (char*)"pi.hole";

	conf->webserver.acl.k = "webserver.acl";
	conf->webserver.acl.h = "Webserver access control list (ACL) allowing for restrictions to be put on the list of IP addresses which have access to the web server. The ACL is a comma separated list of IP subnets, where each subnet is prepended by either a - or a + sign. A plus sign means allow, where a minus sign means deny. If a subnet mask is omitted, such as -1.2.3.4, this means to deny only that single IP address. If this value is not set (empty string), all accesses are allowed. Otherwise, the default setting is to deny all accesses. On each request the full list is traversed, and the last (!) match wins. IPv6 addresses may be specified in CIDR-form [a:b::c]/64.\n\n Example 1: acl = \"+127.0.0.1,+[::1]\"\n ---> deny all access, except from 127.0.0.1 and ::1,\n Example 2: acl = \"+192.168.0.0/16\"\n ---> deny all accesses, except from the 192.168.0.0/16 subnet,\n Example 3: acl = \"+[::]/0\" ---> allow only IPv6 access.";
	conf->webserver.acl.a = cJSON_CreateStringReference("<valid ACL>");
	conf->webserver.acl.f = FLAG_ADVANCED_SETTING | FLAG_RESTART_FTL;
	conf->webserver.acl.t = CONF_STRING;
	conf->webserver.acl.d.s = (char*)"";

	conf->webserver.port.k = "webserver.port";
	conf->webserver.port.h = "Ports to be used by the webserver.\n Comma-separated list of ports to listen on. It is possible to specify an IP address to bind to. In this case, an IP address and a colon must be prepended to the port number. For example, to bind to the loopback interface on port 80 (IPv4) and to all interfaces port 8080 (IPv4), use \"127.0.0.1:80,8080\". \"[::]:80\" can be used to listen to IPv6 connections to port 80. IPv6 addresses of network interfaces can be specified as well, e.g. \"[::1]:80\" for the IPv6 loopback interface. [::]:80 will bind to port 80 IPv6 only.\n In order to use port 80 for all interfaces, both IPv4 and IPv6, use either the configuration \"80,[::]:80\" (create one socket for IPv4 and one for IPv6 only), or \"+80\" (create one socket for both, IPv4 and IPv6). The + notation to use IPv4 and IPv6 will only work if no network interface is specified. Depending on your operating system version and IPv6 network environment, some configurations might not work as expected, so you have to test to find the configuration most suitable for your needs. In case \"+80\" does not work for your environment, you need to use \"80,[::]:80\".\n If the port is TLS/SSL, a letter 's' must be appended, for example, \"80,443s\" will open port 80 and port 443, and connections on port 443 will be encrypted. For non-encrypted ports, it is allowed to append letter 'r' (as in redirect). Redirected ports will redirect all their traffic to the first configured SSL port. For example, if webserver.port is \"80r,443s\", then all HTTP traffic coming at port 80 will be redirected to HTTPS port 443.";
	conf->webserver.port.a = cJSON_CreateStringReference("comma-separated list of <[ip_address:]port>");
	conf->webserver.port.f = FLAG_ADVANCED_SETTING | FLAG_RESTART_FTL;
	conf->webserver.port.t = CONF_STRING;
	conf->webserver.port.d.s = (char*)"80,[::]:80,443s,[::]:443s";

	conf->webserver.tls.rev_proxy.k = "webserver.tls.rev_proxy";
	conf->webserver.tls.rev_proxy.h = "Is Pi-hole running behind a reverse proxy? If yes, Pi-hole will not consider HTTP-only connections being insecure. This is useful if you are running Pi-hole in a trusted environment, for example, in a local network, and you are using a reverse proxy to provide TLS encryption, e.g., by using Traefik (docker). If you are using a reverse proxy, you can alternatively set webserver.tls.cert to the path of the TLS certificate file and let Pi-hole handle true end-to-end encryption.";
	conf->webserver.tls.rev_proxy.f = FLAG_ADVANCED_SETTING;
	conf->webserver.tls.rev_proxy.t = CONF_BOOL;
	conf->webserver.tls.rev_proxy.d.b = false;

	conf->webserver.tls.cert.k = "webserver.tls.cert";
	conf->webserver.tls.cert.h = "Path to the TLS (SSL) certificate file. This option is only required when at least one of webserver.port is TLS. The file must be in PEM format, and it must have both, private key and certificate (the *.pem file created must contain a 'CERTIFICATE' section as well as a 'RSA PRIVATE KEY' section).\n The *.pem file can be created using\n     cp server.crt server.pem\n     cat server.key >> server.pem\n if you have these files instead";
	conf->webserver.tls.cert.a = cJSON_CreateStringReference("<valid TLS certificate file (*.pem)>");
	conf->webserver.tls.cert.f = FLAG_ADVANCED_SETTING | FLAG_RESTART_FTL;
	conf->webserver.tls.cert.t = CONF_STRING;
	conf->webserver.tls.cert.d.s = (char*)"/etc/pihole/tls.pem";

	conf->webserver.session.timeout.k = "webserver.session.timeout";
	conf->webserver.session.timeout.h = "Session timeout in seconds. If a session is inactive for more than this time, it will be terminated. Sessions are continuously refreshed by the web interface, preventing sessions from timing out while the web interface is open.\n This option may also be used to make logins persistent for long times, e.g. 86400 seconds (24 hours), 604800 seconds (7 days) or 2592000 seconds (30 days). Note that the total number of concurrent sessions is limited so setting this value too high may result in users being rejected and unable to log in if there are already too many sessions active.";
	conf->webserver.session.timeout.t = CONF_UINT;
	conf->webserver.session.timeout.d.ui = 300u;

	conf->webserver.session.restore.k = "webserver.session.restore";
	conf->webserver.session.restore.h = "Should Pi-hole backup and restore sessions from the database? This is useful if you want to keep your sessions after a restart of the web interface.";
	conf->webserver.session.restore.t = CONF_BOOL;
	conf->webserver.session.restore.d.b = true;

	// sub-struct paths
	conf->webserver.paths.webroot.k = "webserver.paths.webroot";
	conf->webserver.paths.webroot.h = "Server root on the host";
	conf->webserver.paths.webroot.a = cJSON_CreateStringReference("<valid path>");
	conf->webserver.paths.webroot.t = CONF_STRING;
	conf->webserver.paths.webroot.f = FLAG_ADVANCED_SETTING | FLAG_RESTART_FTL;
	conf->webserver.paths.webroot.d.s = (char*)"/var/www/html";

	conf->webserver.paths.webhome.k = "webserver.paths.webhome";
	conf->webserver.paths.webhome.h = "Sub-directory of the root containing the web interface";
	conf->webserver.paths.webhome.a = cJSON_CreateStringReference("<valid subpath>, both slashes are needed!");
	conf->webserver.paths.webhome.t = CONF_STRING;
	conf->webserver.paths.webhome.f = FLAG_ADVANCED_SETTING | FLAG_RESTART_FTL;
	conf->webserver.paths.webhome.d.s = (char*)"/admin/";

	// sub-struct interface
	conf->webserver.interface.boxed.k = "webserver.interface.boxed";
	conf->webserver.interface.boxed.h = "Should the web interface use the boxed layout?";
	conf->webserver.interface.boxed.t = CONF_BOOL;
	conf->webserver.interface.boxed.d.b = true;

	conf->webserver.interface.theme.k = "webserver.interface.theme";
	conf->webserver.interface.theme.h = "Theme used by the Pi-hole web interface";
	{
		struct enum_options themes[THEME_MAX];
		for(unsigned int i = 0; i < THEME_MAX; i++)
		{
			themes[i].item = webthemes[i].name;
			themes[i].description = webthemes[i].description;
		}
		CONFIG_ADD_ENUM_OPTIONS(conf->webserver.interface.theme.a, themes);
	}
	conf->webserver.interface.theme.t = CONF_ENUM_WEB_THEME;
	conf->webserver.interface.theme.d.web_theme = THEME_DEFAULT_AUTO;

	// sub-struct api
	conf->webserver.api.searchAPIauth.k = "webserver.api.searchAPIauth";
	conf->webserver.api.searchAPIauth.h = "Do local clients need to authenticate to access the search API? This settings allows local clients to use pihole -q ... without authentication. Note that \"local\" in the sense of the option means only 127.0.0.1 and [::1]";
	conf->webserver.api.searchAPIauth.t = CONF_BOOL;
	conf->webserver.api.searchAPIauth.d.b = false;

	conf->webserver.api.localAPIauth.k = "webserver.api.localAPIauth";
	conf->webserver.api.localAPIauth.h = "Do local clients need to authenticate to access the API? This settings allows local clients to use the API without authentication.";
	conf->webserver.api.localAPIauth.t = CONF_BOOL;
	conf->webserver.api.localAPIauth.d.b = true;

	conf->webserver.api.max_sessions.k = "webserver.api.max_sessions";
	conf->webserver.api.max_sessions.h = "Number of concurrent sessions allowed for the API. If the number of sessions exceeds this value, no new sessions will be allowed until the number of sessions drops due to session expiration or logout. Note that the number of concurrent sessions is irrelevant if authentication is disabled as no sessions are used in this case.";
	conf->webserver.api.max_sessions.t = CONF_UINT16;
	conf->webserver.api.max_sessions.d.u16 = 16;
	conf->webserver.api.max_sessions.f = FLAG_ADVANCED_SETTING | FLAG_RESTART_FTL;

	conf->webserver.api.prettyJSON.k = "webserver.api.prettyJSON";
	conf->webserver.api.prettyJSON.h = "Should FTL prettify the API output (add extra spaces, newlines and indentation)?";
	conf->webserver.api.prettyJSON.t = CONF_BOOL;
	conf->webserver.api.prettyJSON.f = FLAG_ADVANCED_SETTING;
	conf->webserver.api.prettyJSON.d.b = false;

	conf->webserver.api.pwhash.k = "webserver.api.pwhash";
	conf->webserver.api.pwhash.h = "API password hash";
	conf->webserver.api.pwhash.a = cJSON_CreateStringReference("<valid Pi-hole password hash>");
	conf->webserver.api.pwhash.t = CONF_STRING;
	conf->webserver.api.pwhash.f = FLAG_INVALIDATE_SESSIONS;
	conf->webserver.api.pwhash.d.s = (char*)"";

	conf->webserver.api.password.k = "webserver.api.password";
	conf->webserver.api.password.h = "Pi-hole web interface and API password. When set to something different than \""PASSWORD_VALUE"\", this property will compute the corresponding password hash to set webserver.api.pwhash";
	conf->webserver.api.password.a = cJSON_CreateStringReference("<valid Pi-hole password>");
	conf->webserver.api.password.t = CONF_PASSWORD;
	conf->webserver.api.password.f = FLAG_PSEUDO_ITEM | FLAG_INVALIDATE_SESSIONS;
	conf->webserver.api.password.d.s = (char*)"";

	conf->webserver.api.totp_secret.k = "webserver.api.totp_secret";
	conf->webserver.api.totp_secret.h = "Pi-hole 2FA TOTP secret. When set to something different than \"""\", 2FA authentication will be enforced for the API and the web interface. This setting is write-only, you can not read the secret back.";
	conf->webserver.api.totp_secret.a = cJSON_CreateStringReference("<valid TOTP secret (20 Bytes in Base32 encoding)>");
	conf->webserver.api.totp_secret.t = CONF_STRING;
	conf->webserver.api.totp_secret.f = FLAG_WRITE_ONLY | FLAG_INVALIDATE_SESSIONS;
	conf->webserver.api.totp_secret.d.s = (char*)"";

	conf->webserver.api.app_pwhash.k = "webserver.api.app_pwhash";
	conf->webserver.api.app_pwhash.h = "Pi-hole application password.\n After you turn on two-factor (2FA) verification and set up an Authenticator app, you may run into issues if you use apps or other services that don't support two-step verification. In this case, you can create and use an app password to sign in. An app password is a long, randomly generated password that can be used instead of your regular password + TOTP token when signing in to the API. The app password can be generated through the API and will be shown only once. You can revoke the app password at any time. If you revoke the app password, be sure to generate a new one and update your app with the new password.";
	conf->webserver.api.app_pwhash.a = cJSON_CreateStringReference("<valid Pi-hole password hash>");
	conf->webserver.api.app_pwhash.t = CONF_STRING;
	conf->webserver.api.app_pwhash.f = FLAG_INVALIDATE_SESSIONS;
	conf->webserver.api.app_pwhash.d.s = (char*)"";

	conf->webserver.api.excludeClients.k = "webserver.api.excludeClients";
	conf->webserver.api.excludeClients.h = "Array of clients to be excluded from certain API responses\n Example: [ \"192.168.2.56\", \"fe80::341\", \"localhost\" ]";
	conf->webserver.api.excludeClients.a = cJSON_CreateStringReference("array of IP addresses and/or hostnames");
	conf->webserver.api.excludeClients.t = CONF_JSON_STRING_ARRAY;
	conf->webserver.api.excludeClients.d.json = cJSON_CreateArray();

	conf->webserver.api.excludeDomains.k = "webserver.api.excludeDomains";
	conf->webserver.api.excludeDomains.h = "Array of domains to be excluded from certain API responses\n Example: [ \"google.de\", \"pi-hole.net\" ]";
	conf->webserver.api.excludeDomains.a = cJSON_CreateStringReference("array of IP addresses and/or hostnames");
	conf->webserver.api.excludeDomains.t = CONF_JSON_STRING_ARRAY;
	conf->webserver.api.excludeDomains.d.json = cJSON_CreateArray();

	conf->webserver.api.maxHistory.k = "webserver.api.maxHistory";
	conf->webserver.api.maxHistory.h = "How much history should be imported from the database and returned by the API [seconds]? (max 24*60*60 = 86400)";
	conf->webserver.api.maxHistory.t = CONF_UINT;
	conf->webserver.api.maxHistory.d.ui = MAXLOGAGE*3600;

	conf->webserver.api.allow_destructive.k = "webserver.api.allow_destructive";
	conf->webserver.api.allow_destructive.h = "Allow destructive API calls (e.g. deleting all queries, powering off the system, ...)";
	conf->webserver.api.allow_destructive.t = CONF_BOOL;
	conf->webserver.api.allow_destructive.d.b = true;

	// sub-struct webserver.api.temp
	conf->webserver.api.temp.limit.k = "webserver.api.temp.limit";
	conf->webserver.api.temp.limit.h = "Which upper temperature limit should be used by Pi-hole? Temperatures above this limit will be shown as \"hot\". The number specified here is in the unit defined below";
	conf->webserver.api.temp.limit.t = CONF_DOUBLE;
	conf->webserver.api.temp.limit.d.d = 60.0; // °C

	conf->webserver.api.temp.unit.k = "webserver.api.temp.unit";
	conf->webserver.api.temp.unit.h = "Which temperature unit should be used for temperatures processed by FTL?";
	{
		struct enum_options temp_unit[] =
		{
			{ "C", "Celsius" },
			{ "F", "Fahrenheit" },
			{ "K", "Kelvin" },
		};
		CONFIG_ADD_ENUM_OPTIONS(conf->webserver.api.temp.unit.a, temp_unit);
	}
	conf->webserver.api.temp.unit.t = CONF_ENUM_TEMP_UNIT;
	conf->webserver.api.temp.unit.d.temp_unit = TEMP_UNIT_C;


	// struct files
	conf->files.pid.k = "files.pid";
	conf->files.pid.h = "The file which contains the PID of FTL's main process.";
	conf->files.pid.a = cJSON_CreateStringReference("<any writable file>");
	conf->files.pid.t = CONF_STRING;
	conf->files.pid.f = FLAG_ADVANCED_SETTING | FLAG_RESTART_FTL;
	conf->files.pid.d.s = (char*)"/run/pihole-FTL.pid";

	conf->files.database.k = "files.database";
	conf->files.database.h = "The location of FTL's long-term database";
	conf->files.database.a = cJSON_CreateStringReference("<any FTL database>");
	conf->files.database.t = CONF_STRING;
	conf->files.database.f = FLAG_ADVANCED_SETTING;
	conf->files.database.d.s = (char*)"/etc/pihole/pihole-FTL.db";

	conf->files.gravity.k = "files.gravity";
	conf->files.gravity.h = "The location of Pi-hole's gravity database";
	conf->files.gravity.a = cJSON_CreateStringReference("<any Pi-hole gravity database>");
	conf->files.gravity.t = CONF_STRING;
	conf->files.gravity.f = FLAG_ADVANCED_SETTING | FLAG_RESTART_FTL;
	conf->files.gravity.d.s = (char*)"/etc/pihole/gravity.db";

	conf->files.macvendor.k = "files.macvendor";
	conf->files.macvendor.h = "The database containing MAC -> Vendor information for the network table";
	conf->files.macvendor.a = cJSON_CreateStringReference("<any Pi-hole macvendor database>");
	conf->files.macvendor.t = CONF_STRING;
	conf->files.macvendor.f = FLAG_ADVANCED_SETTING;
	conf->files.macvendor.d.s = (char*)"/etc/pihole/macvendor.db";

	conf->files.setupVars.k = "files.setupVars";
	conf->files.setupVars.h = "The old config file of Pi-hole used before v6.0";
	conf->files.setupVars.a = cJSON_CreateStringReference("<any Pi-hole setupVars file>");
	conf->files.setupVars.t = CONF_STRING;
	conf->files.setupVars.f = FLAG_ADVANCED_SETTING;
	conf->files.setupVars.d.s = (char*)"/etc/pihole/setupVars.conf";

	conf->files.pcap.k = "files.pcap";
	conf->files.pcap.h = "An optional file containing a pcap capture of the network traffic. This file is used for debugging purposes only. If you don't know what this is, you don't need it.\n Setting this to an empty string disables pcap recording. The file must be writable by the user running FTL (typically pihole). Failure to write to this file will prevent the DNS resolver from starting. The file is appended to if it already exists.";
	conf->files.pcap.a = cJSON_CreateStringReference("<any writable pcap file>");
	conf->files.pcap.t = CONF_STRING;
	conf->files.pcap.f = FLAG_ADVANCED_SETTING | FLAG_RESTART_FTL;
	conf->files.pcap.d.s = (char*)"";

	conf->files.log.webserver.k = "files.log.webserver";
	conf->files.log.webserver.h = "The log file used by the webserver";
	conf->files.log.webserver.a = cJSON_CreateStringReference("<any writable file>");
	conf->files.log.webserver.t = CONF_STRING;
	conf->files.log.webserver.f = FLAG_ADVANCED_SETTING | FLAG_RESTART_FTL;
	conf->files.log.webserver.d.s = (char*)"/var/log/pihole/webserver.log";

	// sub-struct files.log
	// conf->files.log.ftl is set in a separate function

	conf->files.log.dnsmasq.k = "files.log.dnsmasq";
	conf->files.log.dnsmasq.h = "The log file used by the embedded dnsmasq DNS server";
	conf->files.log.dnsmasq.a = cJSON_CreateStringReference("<any writable file>");
	conf->files.log.dnsmasq.t = CONF_STRING;
	conf->files.log.dnsmasq.f = FLAG_ADVANCED_SETTING | FLAG_RESTART_FTL;
	conf->files.log.dnsmasq.d.s = (char*)"/var/log/pihole/pihole.log";


	// struct misc
	conf->misc.privacylevel.k = "misc.privacylevel";
	conf->misc.privacylevel.h = "Using privacy levels you can specify which level of detail you want to see in your Pi-hole statistics. Changing this setting will trigger a restart of FTL";
	{
		struct enum_options privacylevel[] =
		{
			{ "0", "Don't hide anything, all statistics are available." },
			{ "1", "Hide domains. This setting disables Top Domains and Top Ads" },
			{ "2", "Hide domains and clients. This setting disables Top Domains, Top Ads, Top Clients and Clients over time." },
			{ "3", "Anonymize everything. This setting disabled almost any statistics and query analysis. There will be no long-term database logging and no Query Log. You will also loose most regex features." }
		};
		CONFIG_ADD_ENUM_OPTIONS(conf->misc.privacylevel.a, privacylevel);
	}
	conf->misc.privacylevel.t = CONF_ENUM_PRIVACY_LEVEL;
	conf->misc.privacylevel.d.privacy_level = PRIVACY_SHOW_ALL;

	conf->misc.delay_startup.k = "misc.delay_startup";
	conf->misc.delay_startup.h = "During startup, in some configurations, network interfaces appear only late during system startup and are not ready when FTL tries to bind to them. Therefore, you may want FTL to wait a given amount of time before trying to start the DNS revolver. This setting takes any integer value between 0 and 300 seconds. To prevent delayed startup while the system is already running and FTL is restarted, the delay only takes place within the first 180 seconds (hard-coded) after booting.";
	conf->misc.delay_startup.t = CONF_UINT;
	conf->misc.delay_startup.d.ui = 0;

	conf->misc.nice.k = "misc.nice";
	conf->misc.nice.h = "Set niceness of pihole-FTL. Defaults to -10 and can be disabled altogether by setting a value of -999. The nice value is an attribute that can be used to influence the CPU scheduler to favor or disfavor a process in scheduling decisions. The range of the nice value varies across UNIX systems. On modern Linux, the range is -20 (high priority = not very nice to other processes) to +19 (low priority).";
	conf->misc.nice.t = CONF_INT;
	conf->misc.nice.f = FLAG_ADVANCED_SETTING | FLAG_RESTART_FTL;
	conf->misc.nice.d.i = -10;

	conf->misc.addr2line.k = "misc.addr2line";
	conf->misc.addr2line.h = "Should FTL translate its own stack addresses into code lines during the bug backtrace? This improves the analysis of crashed significantly. It is recommended to leave the option enabled. This option should only be disabled when addr2line is known to not be working correctly on the machine because, in this case, the malfunctioning addr2line can prevent from generating any backtrace at all.";
	conf->misc.addr2line.t = CONF_BOOL;
	conf->misc.addr2line.f = FLAG_ADVANCED_SETTING;
	conf->misc.addr2line.d.b = true;

	conf->misc.etc_dnsmasq_d.k = "misc.etc_dnsmasq_d";
	conf->misc.etc_dnsmasq_d.h = "Should FTL load additional dnsmasq configuration files from /etc/dnsmasq.d/?";
	conf->misc.etc_dnsmasq_d.t = CONF_BOOL;
	conf->misc.etc_dnsmasq_d.f = FLAG_RESTART_FTL | FLAG_ADVANCED_SETTING;
	conf->misc.etc_dnsmasq_d.d.b = false;

	conf->misc.dnsmasq_lines.k = "misc.dnsmasq_lines";
	conf->misc.dnsmasq_lines.h = "Additional lines to inject into the generated dnsmasq configuration.\n Warning: This is an advanced setting and should only be used with care. Incorrectly formatted or duplicated lines as well as lines conflicting with the automatic configuration of Pi-hole can break the embedded dnsmasq and will stop DNS resolution from working.\n Use this option with extra care.";
	conf->misc.dnsmasq_lines.a = cJSON_CreateStringReference("array of valid dnsmasq config line options");
	conf->misc.dnsmasq_lines.t = CONF_JSON_STRING_ARRAY;
	conf->misc.dnsmasq_lines.f = FLAG_ADVANCED_SETTING | FLAG_RESTART_FTL;
	conf->misc.dnsmasq_lines.d.json = cJSON_CreateArray();

	// sub-struct misc.check
	conf->misc.check.load.k = "misc.check.load";
	conf->misc.check.load.h = "Pi-hole is very lightweight on resources. Nevertheless, this does not mean that you should run Pi-hole on a server that is otherwise extremely busy as queuing on the system can lead to unnecessary delays in DNS operation as the system becomes less and less usable as the system load increases because all resources are permanently in use. To account for this, FTL regularly checks the system load. To bring this to your attention, FTL warns about excessive load when the 15 minute system load average exceeds the number of cores.\n This check can be disabled with this setting.";
	conf->misc.check.load.t = CONF_BOOL;
	conf->misc.check.load.d.b = true;

	conf->misc.check.disk.k = "misc.check.disk";
	conf->misc.check.disk.h = "FTL stores its long-term history in a database file on disk. Furthermore, FTL stores log files. By default, FTL warns if usage of the disk holding any crucial file exceeds 90%. You can set any integer limit between 0 to 100 (interpreted as percentages) where 0 means that checking of disk usage is disabled.";
	conf->misc.check.disk.t = CONF_UINT;
	conf->misc.check.disk.d.ui = 90;

	conf->misc.check.shmem.k = "misc.check.shmem";
	conf->misc.check.shmem.h = "FTL stores history in shared memory to allow inter-process communication with forked dedicated TCP workers. If FTL runs out of memory, it cannot continue to work as queries cannot be analyzed any further. Hence, FTL checks if enough shared memory is available on your system and warns you if this is not the case.\n By default, FTL warns if the shared-memory usage exceeds 90%. You can set any integer limit between 0 to 100 (interpreted as percentages) where 0 means that checking of shared-memory usage is disabled.";
	conf->misc.check.shmem.t = CONF_UINT;
	conf->misc.check.shmem.d.ui = 90;


	// struct debug
	conf->debug.database.k = "debug.database";
	conf->debug.database.h = "Print debugging information about database actions. This prints performed SQL statements as well as some general information such as the time it took to store the queries and how many have been saved to the database.";
	conf->debug.database.t = CONF_BOOL;
	conf->debug.database.f = FLAG_ADVANCED_SETTING;
	conf->debug.database.d.b = false;

	conf->debug.networking.k = "debug.networking";
	conf->debug.networking.h = "Prints a list of the detected interfaces on the startup of pihole-FTL. Also, prints whether these interfaces are IPv4 or IPv6 interfaces.";
	conf->debug.networking.t = CONF_BOOL;
	conf->debug.networking.f = FLAG_ADVANCED_SETTING;
	conf->debug.networking.d.b = false;

	conf->debug.locks.k = "debug.locks";
	conf->debug.locks.h = "Print information about shared memory locks. Messages will be generated when waiting, obtaining, and releasing a lock.";
	conf->debug.locks.t = CONF_BOOL;
	conf->debug.locks.f = FLAG_ADVANCED_SETTING;
	conf->debug.locks.d.b = false;

	conf->debug.queries.k = "debug.queries";
	conf->debug.queries.h = "Print extensive query information (domains, types, replies, etc.). This has always been part of the legacy debug mode of pihole-FTL.";
	conf->debug.queries.t = CONF_BOOL;
	conf->debug.queries.f = FLAG_ADVANCED_SETTING;
	conf->debug.queries.d.b = false;

	conf->debug.flags.k = "debug.flags";
	conf->debug.flags.h = "Print flags of queries received by the DNS hooks. Only effective when DEBUG_QUERIES is enabled as well.";
	conf->debug.flags.t = CONF_BOOL;
	conf->debug.flags.f = FLAG_ADVANCED_SETTING;
	conf->debug.flags.d.b = false;

	conf->debug.shmem.k = "debug.shmem";
	conf->debug.shmem.h = "Print information about shared memory buffers. Messages are either about creating or enlarging shmem objects or string injections.";
	conf->debug.shmem.t = CONF_BOOL;
	conf->debug.shmem.f = FLAG_ADVANCED_SETTING;
	conf->debug.shmem.d.b = false;

	conf->debug.gc.k = "debug.gc";
	conf->debug.gc.h = "Print information about garbage collection (GC): What is to be removed, how many have been removed and how long did GC take.";
	conf->debug.gc.t = CONF_BOOL;
	conf->debug.gc.f = FLAG_ADVANCED_SETTING;
	conf->debug.gc.d.b = false;

	conf->debug.arp.k = "debug.arp";
	conf->debug.arp.h = "Print information about ARP table processing: How long did parsing take, whether read MAC addresses are valid, and if the macvendor.db file exists.";
	conf->debug.arp.t = CONF_BOOL;
	conf->debug.arp.f = FLAG_ADVANCED_SETTING;
	conf->debug.arp.d.b = false;

	conf->debug.regex.k = "debug.regex";
	conf->debug.regex.h = "Controls if FTLDNS should print extended details about regex matching into FTL.log.";
	conf->debug.regex.t = CONF_BOOL;
	conf->debug.regex.f = FLAG_ADVANCED_SETTING;
	conf->debug.regex.d.b = false;

	conf->debug.api.k = "debug.api";
	conf->debug.api.h = "Print extra debugging information during telnet API calls. Currently only used to send extra information when getting all queries.";
	conf->debug.api.t = CONF_BOOL;
	conf->debug.api.f = FLAG_ADVANCED_SETTING;
	conf->debug.api.d.b = false;

	conf->debug.tls.k = "debug.tls";
	conf->debug.tls.h = "Print extra debugging information about TLS connections. This includes the TLS version, the cipher suite, the certificate chain and much more. This very verbose output should only be used when debugging specific TLS issues and can be helpful, e.g., when a client cannot connect due to an obscure TLS error as modern browsers do not provide much information about the underlying TLS connection and most often give only very generic error messages without much/any underlying technical information.";
	conf->debug.tls.t = CONF_BOOL;
	conf->debug.tls.f = FLAG_ADVANCED_SETTING;
	conf->debug.tls.d.b = false;

	conf->debug.overtime.k = "debug.overtime";
	conf->debug.overtime.h = "Print information about overTime memory operations, such as initializing or moving overTime slots.";
	conf->debug.overtime.t = CONF_BOOL;
	conf->debug.overtime.f = FLAG_ADVANCED_SETTING;
	conf->debug.overtime.d.b = false;

	conf->debug.status.k = "debug.status";
	conf->debug.status.h = "Print information about status changes for individual queries. This can be useful to identify unexpected unknown queries.";
	conf->debug.status.t = CONF_BOOL;
	conf->debug.status.f = FLAG_ADVANCED_SETTING;
	conf->debug.status.d.b = false;

	conf->debug.caps.k = "debug.caps";
	conf->debug.caps.h = "Print information about capabilities granted to the pihole-FTL process. The current capabilities are printed on receipt of SIGHUP, i.e., the current set of capabilities can be queried without restarting pihole-FTL (by setting DEBUG_CAPS=true and thereafter sending killall -HUP pihole-FTL).";
	conf->debug.caps.t = CONF_BOOL;
	conf->debug.caps.f = FLAG_ADVANCED_SETTING;
	conf->debug.caps.d.b = false;

	conf->debug.dnssec.k = "debug.dnssec";
	conf->debug.dnssec.h = "Print information about DNSSEC activity";
	conf->debug.dnssec.t = CONF_BOOL;
	conf->debug.dnssec.f = FLAG_ADVANCED_SETTING;
	conf->debug.dnssec.d.b = false;

	conf->debug.vectors.k = "debug.vectors";
	conf->debug.vectors.h = "FTL uses dynamically allocated vectors for various tasks. This config option enables extensive debugging information such as information about allocation, referencing, deletion, and appending.";
	conf->debug.vectors.t = CONF_BOOL;
	conf->debug.vectors.f = FLAG_ADVANCED_SETTING;
	conf->debug.vectors.d.b = false;

	conf->debug.resolver.k = "debug.resolver";
	conf->debug.resolver.h = "Extensive information about hostname resolution like which DNS servers are used in the first and second hostname resolving tries (only affecting internally generated PTR queries).";
	conf->debug.resolver.t = CONF_BOOL;
	conf->debug.resolver.f = FLAG_ADVANCED_SETTING;
	conf->debug.resolver.d.b = false;

	conf->debug.edns0.k = "debug.edns0";
	conf->debug.edns0.h = "Print debugging information about received EDNS(0) data.";
	conf->debug.edns0.t = CONF_BOOL;
	conf->debug.edns0.f = FLAG_ADVANCED_SETTING;
	conf->debug.edns0.d.b = false;

	conf->debug.clients.k = "debug.clients";
	conf->debug.clients.h = "Log various important client events such as change of interface (e.g., client switching from WiFi to wired or VPN connection), as well as extensive reporting about how clients were assigned to its groups.";
	conf->debug.clients.t = CONF_BOOL;
	conf->debug.clients.f = FLAG_ADVANCED_SETTING;
	conf->debug.clients.d.b = false;

	conf->debug.aliasclients.k = "debug.aliasclients";
	conf->debug.aliasclients.h = "Log information related to alias-client processing.";
	conf->debug.aliasclients.t = CONF_BOOL;
	conf->debug.aliasclients.f = FLAG_ADVANCED_SETTING;
	conf->debug.aliasclients.d.b = false;

	conf->debug.events.k = "debug.events";
	conf->debug.events.h = "Log information regarding FTL's embedded event handling queue.";
	conf->debug.events.t = CONF_BOOL;
	conf->debug.events.f = FLAG_ADVANCED_SETTING;
	conf->debug.events.d.b = false;

	conf->debug.helper.k = "debug.helper";
	conf->debug.helper.h = "Log information about script helpers, e.g., due to dhcp-script.";
	conf->debug.helper.t = CONF_BOOL;
	conf->debug.helper.f = FLAG_ADVANCED_SETTING;
	conf->debug.helper.d.b = false;

	conf->debug.config.k = "debug.config";
	conf->debug.config.h = "Print config parsing details";
	conf->debug.config.t = CONF_BOOL;
	conf->debug.config.f = FLAG_ADVANCED_SETTING;
	conf->debug.config.d.b = false;

	conf->debug.inotify.k = "debug.inotify";
	conf->debug.inotify.h = "Debug monitoring of /etc/pihole filesystem events";
	conf->debug.inotify.t = CONF_BOOL;
	conf->debug.inotify.f = FLAG_ADVANCED_SETTING;
	conf->debug.inotify.d.b = false;

	conf->debug.webserver.k = "debug.webserver";
	conf->debug.webserver.h = "Debug monitoring of the webserver (CivetWeb) events";
	conf->debug.webserver.t = CONF_BOOL;
	conf->debug.webserver.f = FLAG_ADVANCED_SETTING;
	conf->debug.webserver.d.b = false;

	conf->debug.extra.k = "debug.extra";
	conf->debug.extra.h = "Temporary flag that may print additional information. This debug flag is meant to be used whenever needed for temporary investigations. The logged content may change without further notice at any time.";
	conf->debug.extra.t = CONF_BOOL;
	conf->debug.extra.f = FLAG_ADVANCED_SETTING;
	conf->debug.extra.d.b = false;

	conf->debug.reserved.k = "debug.reserved";
	conf->debug.reserved.h = "Reserved debug flag";
	conf->debug.reserved.t = CONF_BOOL;
	conf->debug.reserved.f = FLAG_ADVANCED_SETTING;
	conf->debug.reserved.d.b = false;

	conf->debug.all.k = "debug.all";
	conf->debug.all.h = "Set all debug flags at once. This is a convenience option to enable all debug flags at once. Note that this option is not persistent, setting it to true will enable all *remaining* debug flags but unsetting it will disable *all* debug flags.";
	conf->debug.all.t = CONF_ALL_DEBUG_BOOL;
	conf->debug.all.f = FLAG_ADVANCED_SETTING;
	conf->debug.all.d.b = false;

	// Post-processing:
	// Initialize and verify config data
	for(unsigned int i = 0; i < CONFIG_ELEMENTS; i++)
	{
		// Get pointer to memory location of this conf_item
		struct conf_item *conf_item = get_conf_item(&config, i);

		// Initialize config value with default one for all *except* the log file path
		if(conf_item != &conf->files.log.ftl)
			reset_config(conf_item);

		// Parse and split paths
		conf_item->p = gen_config_path(conf_item->k, '.');

		// Verify all config options are defined above
		if(!conf_item->p || !conf_item->k || !conf_item->h)
		{
			log_err("Config option %u/%u is not set!", i, (unsigned int)CONFIG_ELEMENTS);
			continue;
		}

		// Verify that all config options have a type
		if(conf_item->t == 0)
		{
			log_err("Config option %s has no type!", conf_item->k);
			continue;
		}

		// Verify we have no default string pointers to NULL
		if((conf_item->t == CONF_STRING || conf_item->t == CONF_STRING_ALLOCATED) && conf_item->d.s == NULL)
		{
			log_err("Config option %s has NULL default string!", conf_item->k);
			continue;
		}

		// Verify we have no default JSON pointers to NULL
		if(conf_item->t == CONF_JSON_STRING_ARRAY && conf_item->d.json == NULL)
		{
			log_err("Config option %s has NULL default JSON array!", conf_item->k);
			continue;
		}
	}
}

void reset_config(struct conf_item *conf_item)
{
	if(conf_item->t == CONF_JSON_STRING_ARRAY)
	{
		// Free allocated memory (if any)
		if(conf_item->v.json != NULL)
			cJSON_Delete(conf_item->v.json);

		// JSON objects really need to be duplicated as the config
		// structure stores only a pointer to memory somewhere else
		conf_item->v.json = cJSON_Duplicate(conf_item->d.json, true);
	}
	else if(conf_item->t == CONF_STRING_ALLOCATED)
	{
		// Free allocated memory (if any)
		if(conf_item->v.s != NULL)
			free(conf_item->v.s);

		// Allocated string: Make our own copy
		conf_item->v.s = strdup(conf_item->d.s);
	}
	else
	{
		// Ordinary value: Simply copy the union over
		memcpy(&conf_item->v, &conf_item->d, sizeof(conf_item->d));
	}
}

bool readFTLconf(struct config *conf, const bool rewrite)
{
	// Initialize config with default values
	initConfig(conf);

	// First try to read TOML config file
	if(readFTLtoml(NULL, conf, NULL, rewrite, NULL))
	{
		// If successful, we write the config file back to disk
		// to ensure that all options are present and comments
		// about options deviating from the default are present
		if(rewrite)
		{
			writeFTLtoml(true);
			write_dnsmasq_config(conf, false, NULL);
			write_custom_list();
		}
		return true;
	}

	// On error, try to read legacy (pre-v6.0) config file. If successful,
	// we move the legacy config file out of our way
	const char *path = "";
	if((path = readFTLlegacy(conf)) != NULL)
	{
		const char *target = "/etc/pihole/pihole-FTL.conf.bck";
		log_info("Moving %s to %s", path, target);
		if(rename(path, target) != 0)
			log_warn("Unable to move %s to %s: %s", path, target, strerror(errno));
	}
	// Import bits and pieces from legacy config files
	// setupVars.conf
	importsetupVarsConf();
	// 04-pihole-static-dhcp.conf
	read_legacy_dhcp_static_config();
	// 05-pihole-custom-cname.conf
	read_legacy_cnames_config();
	// custom.list
	read_legacy_custom_hosts_config();

	// When we reach this point but the FTL TOML config file exists, it may
	// contain errors such as syntax errors, etc. We move it into a
	// ".broken" location so it can be revisited later
	if(file_exists(GLOBALTOMLPATH))
	{
		const char new_name[] = GLOBALTOMLPATH ".broken";
		rotate_files(new_name, NULL);
		rename(GLOBALTOMLPATH, new_name);
	}

	// Determine default webserver ports if not imported from setupVars.conf
	if(!(config.webserver.port.f & FLAG_CONF_IMPORTED))
	{
<<<<<<< HEAD
		// Check if ports 80/TCP and 443/TCP are already in use
		const in_port_t http_port = port_in_use(80) ? 8080 : 80;
		const in_port_t https_port = port_in_use(443) ? 8443 : 443;

		// Create a string with the default ports
		// Allocate memory for the string
		char *ports = calloc(32, sizeof(char));
		if(ports == NULL)
		{
			log_err("Unable to allocate memory for default ports string");
			return;
		}
		// Create the string
		snprintf(ports, 32, "%d,%ds", http_port, https_port);

		// Append IPv6 ports if IPv6 is enabled
		const bool have_ipv6 = ipv6_enabled();
		if(have_ipv6)
			snprintf(ports + strlen(ports), 32 - strlen(ports),
				",[::]:%d,[::]:%ds", http_port, https_port);

		// Set default values for webserver ports
		if(conf->webserver.port.t == CONF_STRING_ALLOCATED)
			free(conf->webserver.port.v.s);
		conf->webserver.port.v.s = ports;
		conf->webserver.port.t = CONF_STRING_ALLOCATED;

		log_info("Initialised webserver ports at %d (HTTP) and %d (HTTPS), IPv6 support is %s",
			http_port, https_port, have_ipv6 ? "enabled" : "disabled");
=======
		log_err("Unable to allocate memory for default ports string");
		return false;
>>>>>>> c569a491
	}

	// Initialize the TOML config file
	writeFTLtoml(true);
	write_dnsmasq_config(conf, false, NULL);
	write_custom_list();

	return false;
}

bool getLogFilePath(void)
{
	// Initialize memory
	memset(&config, 0, sizeof(config));

	// Initialize the config file path
	config.files.log.ftl.k = "files.log.ftl";
	config.files.log.ftl.h = "The location of FTL's log file";
	config.files.log.ftl.a = cJSON_CreateStringReference("<any writable file>");
	config.files.log.ftl.t = CONF_STRING;
	config.files.log.ftl.f = FLAG_ADVANCED_SETTING;
	config.files.log.ftl.d.s = (char*)"/var/log/pihole/FTL.log";
	config.files.log.ftl.v.s = config.files.log.ftl.d.s;

	// Check if the config file contains a different path
	if(!getLogFilePathTOML())
		return getLogFilePathLegacy(&config, NULL);

	return true;
}

enum blocking_status __attribute__((pure)) get_blockingstatus(void)
{
	if(dnsmasq_failed)
		return DNS_FAILED;

	return config.dns.blocking.active.v.b ? BLOCKING_ENABLED : BLOCKING_DISABLED;
}

void set_blockingstatus(bool enabled)
{
	// If dnsmasq failed to start, we do not allow to change the blocking status
	if(dnsmasq_failed)
		return;

	config.dns.blocking.active.v.b = enabled;
	writeFTLtoml(true);
	raise(SIGHUP);
}

const char * __attribute__ ((const)) get_conf_type_str(const enum conf_type type)
{
	switch(type)
	{
		case CONF_BOOL:
		case CONF_ALL_DEBUG_BOOL:
			return "boolean";
		case CONF_INT:
			return "integer";
		case CONF_UINT: // fall through
			return "unsigned integer";
		case CONF_UINT16:
			return "unsigned integer (16 bit)";
		case CONF_LONG:
			return "long integer";
		case CONF_ULONG:
			return "unsigned long integer";
		case CONF_DOUBLE:
			return "double";
		case CONF_STRING: // fall through
		case CONF_STRING_ALLOCATED:
			return "string";
		case CONF_ENUM_PTR_TYPE:
		case CONF_ENUM_BUSY_TYPE:
		case CONF_ENUM_BLOCKING_MODE:
		case CONF_ENUM_REFRESH_HOSTNAMES:
		case CONF_ENUM_LISTENING_MODE:
		case CONF_ENUM_WEB_THEME:
		case CONF_ENUM_TEMP_UNIT:
			return "enum (string)";
		case CONF_ENUM_PRIVACY_LEVEL:
			return "enum (unsigned integer)";
		case CONF_STRUCT_IN_ADDR:
			return "IPv4 address";
		case CONF_STRUCT_IN6_ADDR:
			return "IPv6 address";
		case CONF_JSON_STRING_ARRAY:
			return "string array";
		case CONF_PASSWORD:
			return "password (write-only string)";
		default:
			return "unknown";
	}
}

void replace_config(struct config *newconf)
{
	// Lock shared memory
	lock_shm();

	// Backup old config struct (so we can free it)
	struct config old_conf;
	memcpy(&old_conf, &config, sizeof(struct config));

	// Replace old config struct by changed one atomically
	memcpy(&config, newconf, sizeof(struct config));

	// Free old backup struct
	free_config(&old_conf);

	// Unlock shared memory
	unlock_shm();
}

void reread_config(void)
{
	struct config conf_copy;
	duplicate_config(&conf_copy, &config);

	// Read TOML config file
	bool restart = false;
	if(readFTLtoml(&config, &conf_copy, NULL, true, &restart))
	{
		// Install new configuration
		log_debug(DEBUG_CONFIG, "Loaded configuration is valid, installing it");

		// Check if the web pwhash has changed. If so, we invalidate
		// all currently active web interface sessions
		if(conf_copy.webserver.api.pwhash.v.s != NULL &&
		   config.webserver.api.pwhash.v.s != NULL &&
		   strcmp(conf_copy.webserver.api.pwhash.v.s, config.webserver.api.pwhash.v.s) != 0)
			delete_all_sessions();

		// Check if privacy level was reduced. If so, we need to restart FTL
		if(conf_copy.misc.privacylevel.v.privacy_level < config.misc.privacylevel.v.privacy_level)
		{
			log_info("Privacy level was reduced, restarting FTL");
			// We need to restart FTL
			restart = true;
		}

		// Replace config struct used by FTL by newly loaded
		// configuration. This swaps the pointers and frees
		// the old config structure altogether
		replace_config(&conf_copy);
	}
	else
	{
		// New configuration is invalid, restore old one
		log_debug(DEBUG_CONFIG, "Loaded configuration is invalid, restoring old one");
		free_config(&conf_copy);
	}

	// Write the config file back to disk to ensure that all options and
	// comments about options deviating from the default are present
	writeFTLtoml(true);

	// We do not write the dnsmasq config file here as this is done on every
	// restart and changes would have no effect here

	// However, we do need to write the custom.list file as this file can change
	// at any time and is automatically reloaded by dnsmasq
	write_custom_list();

	// If we need to restart FTL, we do so now
	if(restart)
	{
		log_info("Restarting FTL due to pihole.toml change");
		exit_code = RESTART_FTL_CODE;
		// Send SIGTERM to FTL
		kill(main_pid(), SIGTERM);
	}
}

// Very simple test of a port's availability by trying to bind a TCP socket to
// it at 0.0.0.0 (this tests only IPv4 availability)
static bool port_in_use(const in_port_t port)
{
	// Create a socket
	const int sock = socket(AF_INET, SOCK_STREAM, 0);
	if(sock < 0)
	{
		log_err("Unable to create port testing socket: %s", strerror(errno));
		return false;
	}

	// Bind the socket to the desired port
	struct sockaddr_in addr = { 0 };
	addr.sin_family = AF_INET;
	addr.sin_port = htons(port);
	addr.sin_addr.s_addr = htonl(INADDR_ANY);

	// Try to bind the socket
	if(bind(sock, (struct sockaddr*)&addr, sizeof(addr)) < 0 && errno == EADDRINUSE)
	{
		// If we cannot bind the socket, the port is in use
		close(sock);
		return true;
	}

	// If we can bind the socket, the port is not in use
	close(sock);
	return false;
}<|MERGE_RESOLUTION|>--- conflicted
+++ resolved
@@ -1420,7 +1420,6 @@
 	// Determine default webserver ports if not imported from setupVars.conf
 	if(!(config.webserver.port.f & FLAG_CONF_IMPORTED))
 	{
-<<<<<<< HEAD
 		// Check if ports 80/TCP and 443/TCP are already in use
 		const in_port_t http_port = port_in_use(80) ? 8080 : 80;
 		const in_port_t https_port = port_in_use(443) ? 8443 : 443;
@@ -1431,7 +1430,7 @@
 		if(ports == NULL)
 		{
 			log_err("Unable to allocate memory for default ports string");
-			return;
+			return false;
 		}
 		// Create the string
 		snprintf(ports, 32, "%d,%ds", http_port, https_port);
@@ -1450,10 +1449,6 @@
 
 		log_info("Initialised webserver ports at %d (HTTP) and %d (HTTPS), IPv6 support is %s",
 			http_port, https_port, have_ipv6 ? "enabled" : "disabled");
-=======
-		log_err("Unable to allocate memory for default ports string");
-		return false;
->>>>>>> c569a491
 	}
 
 	// Initialize the TOML config file
