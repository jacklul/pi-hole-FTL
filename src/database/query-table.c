--- conflicted
+++ resolved
@@ -404,11 +404,7 @@
 				break;
 
 			case QUERY_GRAVITY: // Blocked by gravity
-<<<<<<< HEAD
-			case QUERY_WILDCARD: // Blocked by regex blacklist
-=======
 			case QUERY_REGEX: // Blocked by regex blacklist
->>>>>>> d648572f
 			case QUERY_BLACKLIST: // Blocked by exact blacklist
 			case QUERY_EXTERNAL_BLOCKED_IP: // Blocked by external provider
 			case QUERY_EXTERNAL_BLOCKED_NULL: // Blocked by external provider
