/* Pi-hole: A black hole for Internet advertisements
*  (c) 2019 Pi-hole, LLC (https://pi-hole.net)
*  Network-wide ad blocking via your own hardware.
*
*  FTL Engine
*  Datastructure prototypes
*
*  This file is copyright under the latest version of the EUPL.
*  Please see LICENSE file for your rights under this license. */
#ifndef DATASTRUCTURE_H
#define DATASTRUCTURE_H

// Definition of sqlite3_stmt
#include "database/sqlite3.h"

// enum privacy_level
#include "enums.h"

extern const char *querytypes[TYPE_MAX];

typedef struct {
	unsigned char magic;
	enum query_status status;
	enum query_types type;
	enum privacy_level privacylevel;
	enum reply_type reply;
	enum dnssec_status dnssec;
	uint16_t qtype;
	int domainID;
	int clientID;
	int upstreamID;
	int id; // the ID is a (signed) int in dnsmasq, so no need for a long int here
	int CNAME_domainID; // only valid if query has a CNAME blocking status
	unsigned int timeidx;
	unsigned long response; // saved in units of 1/10 milliseconds (1 = 0.1ms, 2 = 0.2ms, 2500 = 250.0ms, etc.)
<<<<<<< HEAD
	unsigned long forwardresponse; // saved in units of 1/10 milliseconds (1 = 0.1ms, 2 = 0.2ms, 2500 = 250.0ms, etc.)
=======
	time_t timestamp;
>>>>>>> a5cb6f05
	int64_t db;
	bool whitelisted;
	bool complete;
} queriesData;

typedef struct {
	unsigned char magic;
	bool new;
	int count;
	int failed;
	unsigned int responses;
	in_addr_t port;
	unsigned long rtime;
	unsigned long rtuncertainty;
	size_t ippos;
	size_t namepos;
	time_t lastQuery;
} upstreamsData;

typedef struct {
	unsigned char magic;
	unsigned char reread_groups;
	char hwlen;
	unsigned char hwaddr[16]; // See DHCP_CHADDR_MAX in dnsmasq/dhcp-protocol.h
	bool new;
	bool found_group;
	bool aliasclient;
	int count;
	int blockedcount;
	int aliasclient_id;
	int overTime[OVERTIME_SLOTS];
	unsigned int id;
	unsigned int numQueriesARP;
	size_t groupspos;
	size_t ippos;
	size_t namepos;
	size_t ifacepos;
	time_t lastQuery;
	time_t firstSeen;
} clientsData;

typedef struct {
	unsigned char magic;
	size_t domainpos;
	int count;
	int blockedcount;
} domainsData;

typedef struct {
	unsigned char magic;
	enum domain_client_status blocking_status;
	unsigned char force_reply;
	enum query_types query_type;
	int domainID;
	int clientID;
	int black_regex_idx;
} DNSCacheData;

void strtolower(char *str);
int findQueryID(const int id);
int findUpstreamID(const char * upstream, const in_port_t port, const bool count);
int findDomainID(const char *domain, const bool count);
int findClientID(const char *client, const bool count, const bool aliasclient);
int findCacheID(int domainID, int clientID, enum query_types query_type);
bool isValidIPv4(const char *addr);
bool isValidIPv6(const char *addr);

void FTL_reload_all_domainlists(void);
void FTL_reset_per_client_domain_data(void);

const char *getDomainString(const queriesData* query);
const char *getCNAMEDomainString(const queriesData* query);
const char *getClientIPString(const queriesData* query);
const char *getClientNameString(const queriesData* query);

void change_clientcount(clientsData *client, int total, int blocked, int overTimeIdx, int overTimeMod);

// Pointer getter functions
#define getQuery(queryID, checkMagic) _getQuery(queryID, checkMagic, __LINE__, __FUNCTION__, __FILE__)
queriesData* _getQuery(int queryID, bool checkMagic, int line, const char * function, const char * file);
#define getClient(clientID, checkMagic) _getClient(clientID, checkMagic, __LINE__, __FUNCTION__, __FILE__)
clientsData* _getClient(int clientID, bool checkMagic, int line, const char * function, const char * file);
#define getDomain(domainID, checkMagic) _getDomain(domainID, checkMagic, __LINE__, __FUNCTION__, __FILE__)
domainsData* _getDomain(int domainID, bool checkMagic, int line, const char * function, const char * file);
#define getUpstream(upstreamID, checkMagic) _getUpstream(upstreamID, checkMagic, __LINE__, __FUNCTION__, __FILE__)
upstreamsData* _getUpstream(int upstreamID, bool checkMagic, int line, const char * function, const char * file);
#define getDNSCache(cacheID, checkMagic) _getDNSCache(cacheID, checkMagic, __LINE__, __FUNCTION__, __FILE__)
DNSCacheData* _getDNSCache(int cacheID, bool checkMagic, int line, const char * function, const char * file);

#endif //DATASTRUCTURE_H<|MERGE_RESOLUTION|>--- conflicted
+++ resolved
@@ -33,11 +33,8 @@
 	int CNAME_domainID; // only valid if query has a CNAME blocking status
 	unsigned int timeidx;
 	unsigned long response; // saved in units of 1/10 milliseconds (1 = 0.1ms, 2 = 0.2ms, 2500 = 250.0ms, etc.)
-<<<<<<< HEAD
 	unsigned long forwardresponse; // saved in units of 1/10 milliseconds (1 = 0.1ms, 2 = 0.2ms, 2500 = 250.0ms, etc.)
-=======
 	time_t timestamp;
->>>>>>> a5cb6f05
 	int64_t db;
 	bool whitelisted;
 	bool complete;
