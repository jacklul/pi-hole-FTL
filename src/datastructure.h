/* Pi-hole: A black hole for Internet advertisements
*  (c) 2019 Pi-hole, LLC (https://pi-hole.net)
*  Network-wide ad blocking via your own hardware.
*
*  FTL Engine
*  Datastructure prototypes
*
*  This file is copyright under the latest version of the EUPL.
*  Please see LICENSE file for your rights under this license. */
#ifndef DATASTRUCTURE_H
#define DATASTRUCTURE_H

// Definition of sqlite3_stmt
#include "database/sqlite3.h"

// enum privacy_level
#include "enums.h"

<<<<<<< HEAD
// assert_sizeof
#include "static_assert.h"
=======
// Definitions like OVERTIME_SLOT
#include "FTL.h"
>>>>>>> 90215786

typedef struct {
	unsigned char magic;
	enum query_status status;
	enum query_type type;
	enum privacy_level privacylevel;
	enum reply_type reply;
	enum dnssec_status dnssec;
	uint16_t qtype;
	int domainID;
	int clientID;
	int upstreamID;
	int id; // the ID is a (signed) int in dnsmasq, so no need for a long int here
	int CNAME_domainID; // only valid if query has a CNAME blocking status
	int ede;
	unsigned int ttl;
	double response;
	double timestamp;
	int64_t db;
	// Adjacent bit field members in the struct flags may be packed to share
	// and straddle the individual bytes. It is useful to pack the memory as
	// tightly as possible as there may be dozens of thousands of these
	// objects in memory (one per query).
	// C99 guarantees that bit-fields will be packed as tightly as possible,
	// provided they don't cross storage unit boundaries (6.7.2.1 #10).
	struct query_flags {
		bool allowed :1;
		bool complete :1;
		bool blocked :1;
		bool database :1;
		bool response_calculated :1;
	} flags;
} queriesData;

<<<<<<< HEAD
// ARM needs alignment to 8-byte boundary
//ASSERT_SIZEOF(queriesData, 64, 64, 64);

=======
>>>>>>> 90215786
typedef struct {
	unsigned char magic;
	struct upstream_flags {
		bool new:1;
	} flags;
	in_port_t port;
	int count;
	int failed;
	unsigned int responses;
	int overTime[OVERTIME_SLOTS];
	size_t ippos;
	size_t namepos;
	double rtime;
	double rtuncertainty;
	double lastQuery;
} upstreamsData;
<<<<<<< HEAD
//ASSERT_SIZEOF(upstreamsData, 640, 624, 624);
=======
>>>>>>> 90215786

typedef struct {
	unsigned char magic;
	unsigned char reread_groups;
	char hwlen;
	unsigned char hwaddr[16]; // See DHCP_CHADDR_MAX in dnsmasq/dhcp-protocol.h
	struct client_flags {
		bool new:1;
		bool found_group:1;
		bool aliasclient:1;
		bool rate_limited:1;
	} flags;
	int count;
	int blockedcount;
	int aliasclient_id;
	unsigned int id;
	unsigned int rate_limit;
	unsigned int numQueriesARP;
	int overTime[OVERTIME_SLOTS];
	size_t groupspos;
	size_t ippos;
	size_t namepos;
	size_t ifacepos;
	time_t firstSeen;
	double lastQuery;
} clientsData;
<<<<<<< HEAD
// ARM needs alignment to 8-byte boundary
//ASSERT_SIZEOF(clientsData, 696, 672, 672);
=======
>>>>>>> 90215786

typedef struct {
	unsigned char magic;
	int count;
	int blockedcount;
	uint32_t domainhash;
	size_t domainpos;
} domainsData;
<<<<<<< HEAD
//ASSERT_SIZEOF(domainsData, 24, 16, 16);
=======
>>>>>>> 90215786

typedef struct {
	unsigned char magic;
	enum domain_client_status blocking_status;
	enum reply_type force_reply;
	enum query_type query_type;
	int domainID;
	int clientID;
	int deny_regex_id;
} DNSCacheData;
<<<<<<< HEAD
//ASSERT_SIZEOF(DNSCacheData, 16, 16, 16);
=======
>>>>>>> 90215786

void strtolower(char *str);
uint32_t hashStr(const char *s) __attribute__((const));
int findQueryID(const int id);
int findUpstreamID(const char * upstream, const in_port_t port);
int findDomainID(const char *domain, const bool count);
int findClientID(const char *client, const bool count, const bool aliasclient);
int findCacheID(int domainID, int clientID, enum query_type query_type);
bool isValidIPv4(const char *addr);
bool isValidIPv6(const char *addr);

bool is_blocked(const enum query_status status) __attribute__ ((const));
int get_blocked_count(void) __attribute__ ((pure));
int get_forwarded_count(void) __attribute__ ((pure));
int get_cached_count(void) __attribute__ ((pure));
void query_set_status(queriesData *query, const enum query_status new_status);
#define query_set_status(query, new_status) _query_set_status(query, new_status, __FILE__, __LINE__)
void _query_set_status(queriesData *query, const enum query_status new_status, const char *file, const int line);

void FTL_reload_all_domainlists(void);
void FTL_reset_per_client_domain_data(void);

const char *getDomainString(const queriesData* query);
const char *getCNAMEDomainString(const queriesData* query);
const char *getClientIPString(const queriesData* query);
const char *getClientNameString(const queriesData* query);

void change_clientcount(clientsData *client, int total, int blocked, int overTimeIdx, int overTimeMod);
const char *get_query_type_str(const enum query_type type, const queriesData *query, char *buffer);
const char *get_query_status_str(const enum query_status status) __attribute__ ((const));
const char *get_query_dnssec_str(const enum dnssec_status dnssec) __attribute__ ((const));
const char *get_query_reply_str(const enum reply_type query) __attribute__ ((const));
const char *get_refresh_hostnames_str(const enum refresh_hostnames refresh) __attribute__ ((const));
const char *get_blocking_mode_str(const enum blocking_mode mode) __attribute__ ((const));

// Pointer getter functions
#define getQuery(queryID, checkMagic) _getQuery(queryID, checkMagic, __LINE__, __FUNCTION__, __FILE__)
queriesData* _getQuery(int queryID, bool checkMagic, int line, const char * function, const char * file);
#define getClient(clientID, checkMagic) _getClient(clientID, checkMagic, __LINE__, __FUNCTION__, __FILE__)
clientsData* _getClient(int clientID, bool checkMagic, int line, const char * function, const char * file);
#define getDomain(domainID, checkMagic) _getDomain(domainID, checkMagic, __LINE__, __FUNCTION__, __FILE__)
domainsData* _getDomain(int domainID, bool checkMagic, int line, const char * function, const char * file);
#define getUpstream(upstreamID, checkMagic) _getUpstream(upstreamID, checkMagic, __LINE__, __FUNCTION__, __FILE__)
upstreamsData* _getUpstream(int upstreamID, bool checkMagic, int line, const char * function, const char * file);
#define getDNSCache(cacheID, checkMagic) _getDNSCache(cacheID, checkMagic, __LINE__, __FUNCTION__, __FILE__)
DNSCacheData* _getDNSCache(int cacheID, bool checkMagic, int line, const char * function, const char * file);

#endif //DATASTRUCTURE_H<|MERGE_RESOLUTION|>--- conflicted
+++ resolved
@@ -16,13 +16,8 @@
 // enum privacy_level
 #include "enums.h"
 
-<<<<<<< HEAD
-// assert_sizeof
-#include "static_assert.h"
-=======
 // Definitions like OVERTIME_SLOT
 #include "FTL.h"
->>>>>>> 90215786
 
 typedef struct {
 	unsigned char magic;
@@ -57,12 +52,6 @@
 	} flags;
 } queriesData;
 
-<<<<<<< HEAD
-// ARM needs alignment to 8-byte boundary
-//ASSERT_SIZEOF(queriesData, 64, 64, 64);
-
-=======
->>>>>>> 90215786
 typedef struct {
 	unsigned char magic;
 	struct upstream_flags {
@@ -79,10 +68,6 @@
 	double rtuncertainty;
 	double lastQuery;
 } upstreamsData;
-<<<<<<< HEAD
-//ASSERT_SIZEOF(upstreamsData, 640, 624, 624);
-=======
->>>>>>> 90215786
 
 typedef struct {
 	unsigned char magic;
@@ -109,11 +94,6 @@
 	time_t firstSeen;
 	double lastQuery;
 } clientsData;
-<<<<<<< HEAD
-// ARM needs alignment to 8-byte boundary
-//ASSERT_SIZEOF(clientsData, 696, 672, 672);
-=======
->>>>>>> 90215786
 
 typedef struct {
 	unsigned char magic;
@@ -122,10 +102,6 @@
 	uint32_t domainhash;
 	size_t domainpos;
 } domainsData;
-<<<<<<< HEAD
-//ASSERT_SIZEOF(domainsData, 24, 16, 16);
-=======
->>>>>>> 90215786
 
 typedef struct {
 	unsigned char magic;
@@ -136,10 +112,6 @@
 	int clientID;
 	int deny_regex_id;
 } DNSCacheData;
-<<<<<<< HEAD
-//ASSERT_SIZEOF(DNSCacheData, 16, 16, 16);
-=======
->>>>>>> 90215786
 
 void strtolower(char *str);
 uint32_t hashStr(const char *s) __attribute__((const));
@@ -168,7 +140,7 @@
 const char *getClientNameString(const queriesData* query);
 
 void change_clientcount(clientsData *client, int total, int blocked, int overTimeIdx, int overTimeMod);
-const char *get_query_type_str(const enum query_type type, const queriesData *query, char *buffer);
+const char *get_query_type_str(const enum query_type type, const queriesData *query, char buffer[20]);
 const char *get_query_status_str(const enum query_status status) __attribute__ ((const));
 const char *get_query_dnssec_str(const enum dnssec_status dnssec) __attribute__ ((const));
 const char *get_query_reply_str(const enum reply_type query) __attribute__ ((const));
