--- conflicted
+++ resolved
@@ -103,31 +103,16 @@
 // Fork-private copy of the server data the most recent reply came from
 static union mysockaddr last_server = {{ 0 }};
 
-<<<<<<< HEAD
-unsigned char* pihole_privacylevel = &config.privacylevel;
-=======
 unsigned char* pihole_privacylevel = &config.misc.privacylevel.v.privacy_level;
->>>>>>> 45b2c65e
 const char *flagnames[] = {"F_IMMORTAL ", "F_NAMEP ", "F_REVERSE ", "F_FORWARD ", "F_DHCP ", "F_NEG ", "F_HOSTS ", "F_IPV4 ", "F_IPV6 ", "F_BIGNAME ", "F_NXDOMAIN ", "F_CNAME ", "F_DNSKEY ", "F_CONFIG ", "F_DS ", "F_DNSSECOK ", "F_UPSTREAM ", "F_RRNAME ", "F_SERVER ", "F_QUERY ", "F_NOERR ", "F_AUTH ", "F_DNSSEC ", "F_KEYTAG ", "F_SECSTAT ", "F_NO_RR ", "F_IPSET ", "F_NOEXTRA ", "F_DOMAINSRV", "F_RCODE", "F_RR", "F_STALE" };
 
-void FTL_hook(unsigned int flags,
-const char *name,
-union all_addr *addr, char *arg, int id, unsigned short type, const char* file, const int line)
+void FTL_hook(unsigned int flags, const char *name, union all_addr *addr, char *arg, int id, unsigned short type, const char* file, const int line)
 {
 	// Extract filename from path
 	const char *path = short_path(file);
-<<<<<<< HEAD
-	if(config.debug & DEBUG_FLAGS)
-	{
-		const char *types = flags & F_RR ? querystr(arg, type) : "?";
-		logg("Processing FTL hook from %s:%d (type: %s, name: \"%s\", id: %i)...", path, line, types, name, id);
-		print_flags(flags);
-	}
-=======
 	const char *types = flags & F_RR ? querystr(arg, type) : "?";
 	log_debug(DEBUG_FLAGS, "Processing FTL hook from %s:%d (type: %s, name: \"%s\", id: %i)...", path, line, types, name, id);
 	print_flags(flags);
->>>>>>> 45b2c65e
 
 	// Check domain name received from dnsmasq
 	name = check_dnsmasq_name(name);
@@ -392,19 +377,6 @@
 
 		// Overwrite with IP address if requested
 		if(redirecting)
-<<<<<<< HEAD
-			memcpy(&addr.addr4, &redirect_addr4, sizeof(addr.addr4));
-		else if(config.blockingmode == MODE_IP ||
-		        config.blockingmode == MODE_IP_NODATA_AAAA ||
-		        forced_ip)
-		{
-			if(hostname && config.reply_addr.own_host.overwrite_v4)
-				memcpy(&addr.addr4, &config.reply_addr.own_host.v4, sizeof(addr.addr4));
-			else if(!hostname && config.reply_addr.ip_blocking.overwrite_v4)
-				memcpy(&addr.addr4, &config.reply_addr.ip_blocking.v4, sizeof(addr.addr4));
-			else
-				memcpy(&addr.addr4, &next_iface.addr4, sizeof(addr.addr4));
-=======
 			memcpy(&addr, &redirect_addr4, sizeof(addr));
 		else if(config.dns.blocking.mode.v.blocking_mode == MODE_IP ||
 		        config.dns.blocking.mode.v.blocking_mode == MODE_IP_NODATA_AAAA ||
@@ -416,7 +388,6 @@
 				memcpy(&addr, &config.dns.reply.blocking.v4.v.in_addr, sizeof(addr.addr4));
 			else
 				memcpy(&addr, &next_iface.addr4, sizeof(addr.addr4));
->>>>>>> 45b2c65e
 		}
 
 		// Debug logging
@@ -442,18 +413,6 @@
 
 		// Overwrite with IP address if requested
 		if(redirecting)
-<<<<<<< HEAD
-			memcpy(&addr.addr6, &redirect_addr6, sizeof(addr.addr6));
-		else if(config.blockingmode == MODE_IP ||
-		        forced_ip)
-		{
-			if(hostname && config.reply_addr.own_host.overwrite_v6)
-				memcpy(&addr.addr6, &config.reply_addr.own_host.v6, sizeof(addr.addr6));
-			else if(!hostname && config.reply_addr.ip_blocking.overwrite_v6)
-				memcpy(&addr.addr6, &config.reply_addr.ip_blocking.v6, sizeof(addr.addr6));
-			else
-				memcpy(&addr.addr6, &next_iface.addr6, sizeof(addr.addr6));
-=======
 			memcpy(&addr, &redirect_addr6, sizeof(addr));
 		else if(config.dns.blocking.mode.v.blocking_mode == MODE_IP ||
 		        forced_ip)
@@ -464,7 +423,6 @@
 				memcpy(&addr, &config.dns.reply.blocking.v6.v.in6_addr, sizeof(addr.addr6));
 			else
 				memcpy(&addr, &next_iface.addr6, sizeof(addr.addr6));
->>>>>>> 45b2c65e
 		}
 
 		// Debug logging
@@ -3010,40 +2968,6 @@
 	return ptrname;
 }
 
-<<<<<<< HEAD
-// int cache_inserted, cache_live_freed are defined in dnsmasq/cache.c
-void getCacheInformation(const int sock)
-{
-	struct cache_info ci;
-	get_dnsmasq_cache_info(&ci);
-	ssend(sock, "cache-size: %i\ncache-live-freed: %i\ncache-inserted: %i\nipv4: %i\nipv6: %i\nsrv: 0\ncname: %i\nds: %i\ndnskey: %i\nother: %i\nexpired: %i\nimmortal: %i\n",
-	            daemon->cachesize,
-	            daemon->metrics[METRIC_DNS_CACHE_LIVE_FREED],
-	            daemon->metrics[METRIC_DNS_CACHE_INSERTED],
-	            ci.valid.ipv4,
-	            ci.valid.ipv6,
-	            ci.valid.cname,
-	            ci.valid.ds,
-	            ci.valid.dnskey,
-	            ci.valid.other,
-	            ci.expired,
-	            ci.immortal);
-	// <cache-size> is obvious
-	// It means the resolver handled <cache-inserted> names lookups that
-	// needed to be sent to upstream servers and that <cache-live-freed>
-	// was thrown out of the cache before reaching the end of its
-	// time-to-live, to make room for a newer name.
-	// For <cache-live-freed>, smaller is better. New queries are always
-	// cached. If the cache is full with entries which haven't reached
-	// the end of their time-to-live, then the entry which hasn't been
-	// looked up for the longest time is evicted.
-	// <valid> are cache entries with positive remaining TTL
-	// <expired> cache entries (to be removed when space is needed)
-	// <immortal> cache records never expire (e.g. from /etc/hosts)
-}
-
-=======
->>>>>>> 45b2c65e
 void FTL_forwarding_retried(const struct server *serv, const int oldID, const int newID, const bool dnssec)
 {
 	// Forwarding to upstream server failed
