--- conflicted
+++ resolved
@@ -100,13 +100,8 @@
 // Fork-private copy of the server data the most recent reply came from
 static union mysockaddr last_server = {{ 0 }};
 
-<<<<<<< HEAD
 unsigned char* pihole_privacylevel = &config.misc.privacylevel.v.privacy_level;
-const char *flagnames[] = {"F_IMMORTAL ", "F_NAMEP ", "F_REVERSE ", "F_FORWARD ", "F_DHCP ", "F_NEG ", "F_HOSTS ", "F_IPV4 ", "F_IPV6 ", "F_BIGNAME ", "F_NXDOMAIN ", "F_CNAME ", "F_DNSKEY ", "F_CONFIG ", "F_DS ", "F_DNSSECOK ", "F_UPSTREAM ", "F_RRNAME ", "F_SERVER ", "F_QUERY ", "F_NOERR ", "F_AUTH ", "F_DNSSEC ", "F_KEYTAG ", "F_SECSTAT ", "F_NO_RR ", "F_IPSET ", "F_NOEXTRA ", "F_SERVFAIL", "F_RCODE", "F_SRV", "F_STALE" };
-=======
-unsigned char* pihole_privacylevel = &config.privacylevel;
 const char *flagnames[] = {"F_IMMORTAL ", "F_NAMEP ", "F_REVERSE ", "F_FORWARD ", "F_DHCP ", "F_NEG ", "F_HOSTS ", "F_IPV4 ", "F_IPV6 ", "F_BIGNAME ", "F_NXDOMAIN ", "F_CNAME ", "F_DNSKEY ", "F_CONFIG ", "F_DS ", "F_DNSSECOK ", "F_UPSTREAM ", "F_RRNAME ", "F_SERVER ", "F_QUERY ", "F_NOERR ", "F_AUTH ", "F_DNSSEC ", "F_KEYTAG ", "F_SECSTAT ", "F_NO_RR ", "F_IPSET ", "F_NOEXTRA ", "F_DOMAINSRV", "F_RCODE", "F_RR", "F_STALE" };
->>>>>>> fa2aeccc
 
 void FTL_hook(unsigned int flags,
 const char *name,
@@ -114,17 +109,9 @@
 {
 	// Extract filename from path
 	const char *path = short_path(file);
-<<<<<<< HEAD
-	log_debug(DEBUG_FLAGS, "Processing FTL hook from %s:%d (name: \"%s\")...", path, line, name);
+	const char *types = flags & F_RR ? querystr(arg, type) : "?";
+	log_debug(DEBUG_FLAGS, "Processing FTL hook from %s:%d (type: %s, name: \"%s\", id: %i)...", path, line, types, name, id);
 	print_flags(flags);
-=======
-	if(config.debug & DEBUG_FLAGS)
-	{
-		const char *types = flags & F_RR ? querystr(arg, type) : "?";
-		logg("Processing FTL hook from %s:%d (type: %s, name: \"%s\", id: %i)...", path, line, types, name, id);
-		print_flags(flags);
-	}
->>>>>>> fa2aeccc
 
 	// Check domain name received from dnsmasq
 	name = check_dnsmasq_name(name);
@@ -2912,40 +2899,6 @@
 	return ptrname;
 }
 
-<<<<<<< HEAD
-=======
-// int cache_inserted, cache_live_freed are defined in dnsmasq/cache.c
-void getCacheInformation(const int sock)
-{
-	struct cache_info ci;
-	get_dnsmasq_cache_info(&ci);
-	ssend(sock, "cache-size: %i\ncache-live-freed: %i\ncache-inserted: %i\nipv4: %i\nipv6: %i\nsrv: 0\ncname: %i\nds: %i\ndnskey: %i\nother: %i\nexpired: %i\nimmortal: %i\n",
-	            daemon->cachesize,
-	            daemon->metrics[METRIC_DNS_CACHE_LIVE_FREED],
-	            daemon->metrics[METRIC_DNS_CACHE_INSERTED],
-	            ci.valid.ipv4,
-	            ci.valid.ipv6,
-	            ci.valid.cname,
-	            ci.valid.ds,
-	            ci.valid.dnskey,
-	            ci.valid.other,
-	            ci.expired,
-	            ci.immortal);
-	// <cache-size> is obvious
-	// It means the resolver handled <cache-inserted> names lookups that
-	// needed to be sent to upstream servers and that <cache-live-freed>
-	// was thrown out of the cache before reaching the end of its
-	// time-to-live, to make room for a newer name.
-	// For <cache-live-freed>, smaller is better. New queries are always
-	// cached. If the cache is full with entries which haven't reached
-	// the end of their time-to-live, then the entry which hasn't been
-	// looked up for the longest time is evicted.
-	// <valid> are cache entries with positive remaining TTL
-	// <expired> cache entries (to be removed when space is needed)
-	// <immortal> cache records never expire (e.g. from /etc/hosts)
-}
-
->>>>>>> fa2aeccc
 void FTL_forwarding_retried(const struct server *serv, const int oldID, const int newID, const bool dnssec)
 {
 	// Forwarding to upstream server failed
