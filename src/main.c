/* Pi-hole: A black hole for Internet advertisements
*  (c) 2017 Pi-hole, LLC (https://pi-hole.net)
*  Network-wide ad blocking via your own hardware.
*
*  FTL Engine
*  Core routine
*
*  This file is copyright under the latest version of the EUPL.
*  Please see LICENSE file for your rights under this license. */

#include "FTL.h"
#include "daemon.h"
#include "log.h"
#include "setupVars.h"
#include "args.h"
#include "config/config.h"
#include "database/common.h"
#include "main.h"
#include "signals.h"
#include "regex_r.h"
// init_shmem()
#include "shmem.h"
#include "capabilities.h"
#include "timers.h"
// http_terminate()
#include "webserver/webserver.h"
#include "procps.h"
// init_memory_database(), import_queries_from_disk()
#include "database/query-table.h"
// init_overtime()
#include "overTime.h"

char *username;
bool needGC = false;
bool needDBGC = false;
bool startup = true;
volatile int exit_code = EXIT_SUCCESS;

int main (int argc, char *argv[])
{
	// Get user pihole-FTL is running as
	// We store this in a global variable
	// such that the log routine can access
	// it if needed
	username = getUserName();

	// Parse arguments
	// We run this also for no direct arguments
	// to have arg{c,v}_dnsmasq initialized
	parse_args(argc, argv);

<<<<<<< HEAD
	// Initialize FTL log
	init_FTL_log(argc > 0 ? argv[0] : NULL);
=======
	// Try to open FTL log
	init_config_mutex();
	init_FTL_log();
>>>>>>> 9bfcc880
	timer_start(EXIT_TIMER);
	log_info("########## FTL started on %s! ##########", hostname());
	log_FTL_version(false);

	// Catch signals not handled by dnsmasq
	// We configure real-time signals later (after dnsmasq has forked)
	handle_signals();

	// Initialize shared memory
	if(!init_shmem(true))
	{
		log_crit("Initialization of shared memory failed.");
		// Check if there is already a running FTL process
		check_running_FTL();
		return EXIT_FAILURE;
	}

	// Process FTL config file
	readFTLconf();

	// pihole-FTL should really be run as user "pihole" to not mess up with file permissions
	// print warning otherwise
	if(strcmp(username, "pihole") != 0)
		log_warn("Starting pihole-FTL as user %s is not recommended", username);

	// Delay startup (if requested)
	// Do this before reading the database to make this option not only
	// useful for interfaces that aren't ready but also for fake-hwclocks
	// which aren't ready at this point
	delay_startup();

	// Initialize overTime datastructure
	initOverTime();

	// Initialize query database (pihole-FTL.db)
	db_init();

	// Initialize in-memory databases
	if(!init_memory_databases())
	{
		log_crit("FATAL: Cannot initialize in-memory database.");
		return EXIT_FAILURE;
	}

	// Try to import queries from long-term database if available
	if(config.DBimport)
	{
		import_queries_from_disk();
		DB_read_queries();
	}

	log_counter_info();
	check_setupVarsconf();

	// Check for availability of advanced capabilities
	// immediately before starting the resolver.
	check_capabilities();

	// Initialize pseudo-random number generator
	srand(time(NULL));

	startup = false;
	if(config.debug != 0)
	{
		for(int i = 0; i < argc_dnsmasq; i++)
			log_debug(DEBUG_ANY, "argv[%i] = \"%s\"", i, argv_dnsmasq[i]);
	}
	// Check initial blocking status
	check_blocking_status();

	// Start the resolver
	main_dnsmasq(argc_dnsmasq, argv_dnsmasq);

	log_info("Shutting down...");
	// Extra grace time is needed as dnsmasq script-helpers may not be
	// terminating immediately
	sleepms(250);

	// Save new queries to database (if database is used)
	if(config.DBexport)
	{
<<<<<<< HEAD
		export_queries_to_disk(true);
		log_info("Finished final database update");
=======
		lock_shm();
		int saved;
		if((saved = DB_save_queries(NULL)) > -1)
			logg("Finished final database update (stored %d queries)", saved);
		unlock_shm();
>>>>>>> 9bfcc880
	}

	cleanup(exit_code);

	return exit_code;
}<|MERGE_RESOLUTION|>--- conflicted
+++ resolved
@@ -49,14 +49,10 @@
 	// to have arg{c,v}_dnsmasq initialized
 	parse_args(argc, argv);
 
-<<<<<<< HEAD
 	// Initialize FTL log
 	init_FTL_log(argc > 0 ? argv[0] : NULL);
-=======
 	// Try to open FTL log
 	init_config_mutex();
-	init_FTL_log();
->>>>>>> 9bfcc880
 	timer_start(EXIT_TIMER);
 	log_info("########## FTL started on %s! ##########", hostname());
 	log_FTL_version(false);
@@ -138,16 +134,8 @@
 	// Save new queries to database (if database is used)
 	if(config.DBexport)
 	{
-<<<<<<< HEAD
 		export_queries_to_disk(true);
 		log_info("Finished final database update");
-=======
-		lock_shm();
-		int saved;
-		if((saved = DB_save_queries(NULL)) > -1)
-			logg("Finished final database update (stored %d queries)", saved);
-		unlock_shm();
->>>>>>> 9bfcc880
 	}
 
 	cleanup(exit_code);
