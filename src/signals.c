/* Pi-hole: A black hole for Internet advertisements
*  (c) 2017 Pi-hole, LLC (https://pi-hole.net)
*  Network-wide ad blocking via your own hardware.
*
*  FTL Engine
*  Signal processing routines
*
*  This file is copyright under the latest version of the EUPL.
*  Please see LICENSE file for your rights under this license. */

#include "FTL.h"
#if defined(__GLIBC__)
#include <execinfo.h>
#endif
#include "signals.h"
// logging routines
#include "log.h"
// ls_dir()
#include "files.h"
// gettid()
#include "daemon.h"
// Eventqueue routines
#include "events.h"
// sleepms()
#include "timers.h"
// struct config
#include "config.h"

#define BINARY_NAME "pihole-FTL"

volatile sig_atomic_t killed = 0;
static volatile pid_t mpid = -1;
static time_t FTLstarttime = 0;
extern volatile int exit_code;

volatile sig_atomic_t thread_cancellable[THREADS_MAX] = { false };
const char *thread_names[THREADS_MAX] = { "" };

// Return the (null-terminated) name of the calling thread
// The name is stored in the buffer as well as returned for convenience
static char * __attribute__ ((nonnull (1))) getthread_name(char buffer[16])
{
	prctl(PR_GET_NAME, buffer, 0, 0, 0);
	return buffer;
}

#if defined(__GLIBC__)
static void print_addr2line(const char *symbol, const void *address, const int j, const void *offset)
{
	// Only do this analysis for our own binary (skip trying to analyse libc.so, etc.)
	if(strstr(symbol, BINARY_NAME) == NULL)
		return;

	// Find first occurence of '(' or ' ' in the obtaned symbol string and
	// assume everything before that is the file name. (Don't go beyond the
	// string terminator \0)
	int p = 0;
	while(symbol[p] != '(' && symbol[p] != ' ' && symbol[p] != '\0')
		p++;

	// Compute address cleaned by binary offset
	void *addr = (void*)(address-offset);

	// Invoke addr2line command and get result through pipe
	char addr2line_cmd[256];
	snprintf(addr2line_cmd, sizeof(addr2line_cmd), "addr2line %p -e %.*s", addr, p, symbol);
	FILE *addr2line = NULL;
	char linebuffer[512];
	if(config.addr2line &&
	   (addr2line = popen(addr2line_cmd, "r")) != NULL &&
	   fgets(linebuffer, sizeof(linebuffer), addr2line) != NULL)
	{
		char *pos;
		// Strip possible newline at the end of the addr2line output
		if ((pos=strchr(linebuffer, '\n')) != NULL)
			*pos = '\0';
	}
	else
	{
		snprintf(linebuffer, sizeof(linebuffer), "N/A (%p -> %s)", addr, addr2line_cmd);
	}
	// Log result
	log_info("L[%04i]: %s", j, linebuffer);

	// Close pipe
	if(addr2line != NULL)
		pclose(addr2line);
}
#endif

// Log backtrace
void generate_backtrace(void)
{
// Check GLIBC availability as MUSL does not support live backtrace generation
#if defined(__GLIBC__)
	// Try to obtain backtrace. This may not always be helpful, but it is better than nothing
	void *buffer[255];
	const int calls = backtrace(buffer, sizeof(buffer)/sizeof(void *));
	log_info("Backtrace:");

	char ** bcktrace = backtrace_symbols(buffer, calls);
	if(bcktrace == NULL)
<<<<<<< HEAD
		log_warn("Unable to obtain backtrace symbols!");
=======
	{
		logg("Unable to obtain backtrace symbols!");
		return;
	}
>>>>>>> 9bfcc880

	// Try to compute binary offset from backtrace_symbols result
	void *offset = NULL;
	for(int j = 0; j < calls; j++)
	{
		void *p1 = NULL, *p2 = NULL;
		char *pend = NULL;
		if((pend = strrchr(bcktrace[j], '(')) != NULL &&
		   strstr(bcktrace[j], BINARY_NAME) != NULL &&
		   sscanf(pend, "(+%p) [%p]", &p1, &p2) == 2)
		   offset = (void*)(p2-p1);
	}

	for(int j = 0; j < calls; j++)
	{
		log_info("B[%04i]: %s", j,
		     bcktrace != NULL ? bcktrace[j] : "---");

		if(bcktrace != NULL)
			print_addr2line(bcktrace[j], buffer[j], j, offset);
	}
	free(bcktrace);
#else
	log_info("!!! INFO: pihole-FTL has not been compiled with glibc/backtrace support, not generating one !!!");
#endif
}

static void __attribute__((noreturn)) signal_handler(int sig, siginfo_t *si, void *unused)
{
	log_info("!!!!!!!!!!!!!!!!!!!!!!!!!!!!!!!!!!!!!!!!!!!!!!!!!!!!!!!!!!!!!!!!!!!!!!!!!!");
	log_info("---------------------------->  FTL crashed!  <----------------------------");
	log_info("!!!!!!!!!!!!!!!!!!!!!!!!!!!!!!!!!!!!!!!!!!!!!!!!!!!!!!!!!!!!!!!!!!!!!!!!!!");
	log_info("Please report a bug at https://github.com/pi-hole/FTL/issues");
	log_info("and include in your report already the following details:");

	if(FTLstarttime != 0)
	{
		log_info("FTL has been running for %lli seconds", (long long)time(NULL) - FTLstarttime);
	}
	log_FTL_version(true);
	char namebuf[16];
	log_info("Process details: MID: %i", mpid);
	log_info("                 PID: %i", getpid());
	log_info("                 TID: %i", gettid());
	log_info("                 Name: %s", getthread_name(namebuf));

	log_info("Received signal: %s", strsignal(sig));
	log_info("     at address: %p", si->si_addr);

	// Segmentation fault - program crashed
	if(sig == SIGSEGV)
	{
		switch (si->si_code)
		{
			case SEGV_MAPERR:  log_info("     with code:  SEGV_MAPERR (Address not mapped to object)"); break;
			case SEGV_ACCERR:  log_info("     with code:  SEGV_ACCERR (Invalid permissions for mapped object)"); break;
#ifdef SEGV_BNDERR
			case SEGV_BNDERR:  log_info("     with code:  SEGV_BNDERR (Failed address bound checks)"); break;
#endif
#ifdef SEGV_PKUERR
			case SEGV_PKUERR:  log_info("     with code:  SEGV_PKUERR (Protection key checking failure)"); break;
#endif
#ifdef SEGV_ACCADI
			case SEGV_ACCADI:  log_info("     with code:  SEGV_ACCADI (ADI not enabled for mapped object)"); break;
#endif
#ifdef SEGV_ADIDERR
			case SEGV_ADIDERR: log_info("     with code:  SEGV_ADIDERR (Disrupting MCD error)"); break;
#endif
#ifdef SEGV_ADIPERR
			case SEGV_ADIPERR: log_info("     with code:  SEGV_ADIPERR (Precise MCD exception)"); break;
#endif
			default:           log_info("     with code:  Unknown (%i)", si->si_code); break;
		}
	}

	// Bus error - memory manager problem
	else if(sig == SIGBUS)
	{
		switch (si->si_code)
		{
			case BUS_ADRALN:    log_info("     with code:  BUS_ADRALN (Invalid address alignment)"); break;
			case BUS_ADRERR:    log_info("     with code:  BUS_ADRERR (Non-existant physical address)"); break;
			case BUS_OBJERR:    log_info("     with code:  BUS_OBJERR (Object specific hardware error)"); break;
			case BUS_MCEERR_AR: log_info("     with code:  BUS_MCEERR_AR (Hardware memory error: action required)"); break;
			case BUS_MCEERR_AO: log_info("     with code:  BUS_MCEERR_AO (Hardware memory error: action optional)"); break;
			default:            log_info("     with code:  Unknown (%i)", si->si_code); break;
		}
	}

	// Illegal error - Illegal instruction detected
	else if(sig == SIGILL)
	{
		switch (si->si_code)
		{
			case ILL_ILLOPC:   log_info("     with code:  ILL_ILLOPC (Illegal opcode)"); break;
			case ILL_ILLOPN:   log_info("     with code:  ILL_ILLOPN (Illegal operand)"); break;
			case ILL_ILLADR:   log_info("     with code:  ILL_ILLADR (Illegal addressing mode)"); break;
			case ILL_ILLTRP:   log_info("     with code:  ILL_ILLTRP (Illegal trap)"); break;
			case ILL_PRVOPC:   log_info("     with code:  ILL_PRVOPC (Privileged opcode)"); break;
			case ILL_PRVREG:   log_info("     with code:  ILL_PRVREG (Privileged register)"); break;
			case ILL_COPROC:   log_info("     with code:  ILL_COPROC (Coprocessor error)"); break;
			case ILL_BADSTK:   log_info("     with code:  ILL_BADSTK (Internal stack error)"); break;
#ifdef ILL_BADIADDR
			case ILL_BADIADDR: log_info("     with code:  ILL_BADIADDR (Unimplemented instruction address)"); break;
#endif
			default:           log_info("     with code:  Unknown (%i)", si->si_code); break;
		}
	}

	// Floating point exception error
	else if(sig == SIGFPE)
	{
		switch (si->si_code)
		{
			case FPE_INTDIV:   log_info("     with code:  FPE_INTDIV (Integer divide by zero)"); break;
			case FPE_INTOVF:   log_info("     with code:  FPE_INTOVF (Integer overflow)"); break;
			case FPE_FLTDIV:   log_info("     with code:  FPE_FLTDIV (Floating point divide by zero)"); break;
			case FPE_FLTOVF:   log_info("     with code:  FPE_FLTOVF (Floating point overflow)"); break;
			case FPE_FLTUND:   log_info("     with code:  FPE_FLTUND (Floating point underflow)"); break;
			case FPE_FLTRES:   log_info("     with code:  FPE_FLTRES (Floating point inexact result)"); break;
			case FPE_FLTINV:   log_info("     with code:  FPE_FLTINV (Floating point invalid operation)"); break;
			case FPE_FLTSUB:   log_info("     with code:  FPE_FLTSUB (Subscript out of range)"); break;
#ifdef FPE_FLTUNK
			case FPE_FLTUNK:   log_info("     with code:  FPE_FLTUNK (Undiagnosed floating-point exception)"); break;
#endif
#ifdef FPE_CONDTRAP
			case FPE_CONDTRAP: log_info("     with code:  FPE_CONDTRAP (Trap on condition)"); break;
#endif
			default:           log_info("     with code:  Unknown (%i)", si->si_code); break;
		}
	}

	generate_backtrace();

	// Print content of /dev/shm
	ls_dir("/dev/shm");

	log_info("Please also include some lines from above the !!!!!!!!! header.");
	log_info("Thank you for helping us to improve our FTL engine!");

	// Terminate main process if crash happened in a TCP worker
	if(mpid != getpid())
	{
		// This is a forked process
		log_info("Asking parent pihole-FTL (PID %i) to shut down", (int)mpid);
		kill(mpid, SIGRTMIN+2);
		log_info("FTL fork terminated!");
	}
	else
	{
		// This is the main process
		cleanup(EXIT_FAILURE);
	}

	// Terminate process indicating failure
	exit(EXIT_FAILURE);
}

static void SIGRT_handler(int signum, siginfo_t *si, void *unused)
{
	// Backup errno
	const int _errno = errno;

	// Ignore real-time signals outside of the main process (TCP forks)
	if(mpid != getpid())
	{
		// Restore errno before returning
		errno = _errno;
		return;
	}

	int rtsig = signum - SIGRTMIN;
	log_info("Received: %s (%d -> %d)", strsignal(signum), signum, rtsig);

	if(rtsig == 0)
	{
		// Reload
		// - gravity
		// - allowed domains and regex
		// - denied domains and regex
		// WITHOUT wiping the DNS cache itself
		set_event(RELOAD_GRAVITY);

		// Reload the privacy level in case the user changed it
		set_event(RELOAD_PRIVACY_LEVEL);

		// Reload blocking mode
		set_event(RELOAD_BLOCKINGMODE);
	}
	else if(rtsig == 2)
	{
		// Terminate FTL indicating failure
		exit_code = EXIT_FAILURE;
		kill(0, SIGTERM);
	}
	else if(rtsig == 3)
	{
		// Reimport alias-clients from database
		set_event(REIMPORT_ALIASCLIENTS);
	}
	else if(rtsig == 4)
	{
		// Re-resolve all clients and forward destinations
		// Force refreshing hostnames according to
		// REFRESH_HOSTNAMES config option
		set_event(RERESOLVE_HOSTNAMES_FORCE);
	}
	else if(rtsig == 5)
	{
		// Parse neighbor cache
		set_event(PARSE_NEIGHBOR_CACHE);
	}

	// Restore errno before returning back to previous context
	errno = _errno;
}

// Register ordinary signals handler
void handle_signals(void)
{
	struct sigaction old_action;

	const int signals[] = { SIGSEGV, SIGBUS, SIGABRT, SIGILL, SIGFPE };
	for(unsigned int i = 0; i < sizeof(signals)/sizeof(signals[0]); i++)
	{
		// Catch this signal
		sigaction (signals[i], NULL, &old_action);
		if(old_action.sa_handler != SIG_IGN)
		{
			struct sigaction SIGaction;
			memset(&SIGaction, 0, sizeof(struct sigaction));
			SIGaction.sa_flags = SA_SIGINFO;
			sigemptyset(&SIGaction.sa_mask);
			SIGaction.sa_sigaction = &signal_handler;
			sigaction(signals[i], &SIGaction, NULL);
		}
	}

	// Log start time of FTL
	FTLstarttime = time(NULL);
}

// Register real-time signal handler
void handle_realtime_signals(void)
{
	// This function is only called once (after forking), store the PID of
	// the main process
	mpid = getpid();

	// Catch all real-time signals
	for(int signum = SIGRTMIN; signum <= SIGRTMAX; signum++)
	{
		struct sigaction SIGACTION;
		memset(&SIGACTION, 0, sizeof(struct sigaction));
		SIGACTION.sa_flags = SA_SIGINFO;
		sigemptyset(&SIGACTION.sa_mask);
		SIGACTION.sa_sigaction = &SIGRT_handler;
		sigaction(signum, &SIGACTION, NULL);
	}
}

// Return PID of the main FTL process
pid_t main_pid(void)
{
	if(mpid > -1)
		// Has already been set
		return mpid;
	else
		// Has not been set so far
		return getpid();
}

void thread_sleepms(const enum thread_types thread, const int milliseconds)
{
	if(killed)
		return;

	thread_cancellable[thread] = true;
	sleepms(milliseconds);
	thread_cancellable[thread] = false;
}<|MERGE_RESOLUTION|>--- conflicted
+++ resolved
@@ -24,7 +24,7 @@
 // sleepms()
 #include "timers.h"
 // struct config
-#include "config.h"
+#include "config/config.h"
 
 #define BINARY_NAME "pihole-FTL"
 
@@ -100,14 +100,10 @@
 
 	char ** bcktrace = backtrace_symbols(buffer, calls);
 	if(bcktrace == NULL)
-<<<<<<< HEAD
+	{
 		log_warn("Unable to obtain backtrace symbols!");
-=======
-	{
-		logg("Unable to obtain backtrace symbols!");
 		return;
 	}
->>>>>>> 9bfcc880
 
 	// Try to compute binary offset from backtrace_symbols result
 	void *offset = NULL;
