--- conflicted
+++ resolved
@@ -32,16 +32,11 @@
 	// Final error checking (may have failed for some other reason then an
 	// EINTR = interrupted system call)
 	if(ret < 0)
-<<<<<<< HEAD
 		log_warn("Could not accept() in %s() (%s:%i): %s",
 		         func, file, line, strerror(errno));
-=======
-		logg("WARN: Could not accept() in %s() (%s:%i): %s",
-		     func, file, line, strerror(errno));
 
 	// Restore errno value
 	errno = _errno;
->>>>>>> af4378d4
 
 	return ret;
 }