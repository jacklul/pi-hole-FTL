--- conflicted
+++ resolved
@@ -34,16 +34,11 @@
 	// Final error checking (may have failed for some other reason then an
 	// EINTR = interrupted system call)
 	if(ret < 0)
-<<<<<<< HEAD
 		log_warn("Could not select() in %s() (%s:%i): %s",
 		         func, file, line, strerror(errno));
-=======
-		logg("WARN: Could not select() in %s() (%s:%i): %s",
-		     func, file, line, strerror(errno));
 
 	// Restore errno value
 	errno = _errno;
->>>>>>> af4378d4
 
 	return ret;
 }