/* Pi-hole: A black hole for Internet advertisements
*  (c) 2019 Pi-hole, LLC (https://pi-hole.net)
*  Network-wide ad blocking via your own hardware.
*
*  FTL Engine
*  HTTP server routines
*
*  This file is copyright under the latest version of the EUPL.
*  Please see LICENSE file for your rights under this license. */
#ifndef HTTP_H
#define HTTP_H

// External components
#include "civetweb/civetweb.h"
#include "webserver/cJSON/cJSON.h"
// enum fifo_logs
#include "enums.h"
// tablerow
#include "database/gravity-db.h"

// strlen()
#include <string.h>

// API-internal definitions

// Maximum size of received and processed payload: 64 KB
#define MAX_PAYLOAD_BYTES 64*1024

struct api_options {
	enum api_flags flags;
	enum fifo_logs which;
};

struct ftl_conn {
	struct mg_connection *conn;
	const struct mg_request_info *request;
	const enum http_method method;
	char *action_path;
	const char *item;
	int user_id;
	double now;
	struct {
		bool avail;
		char *raw;
		cJSON *json;
		const char* json_error;
		long unsigned int size;
	} payload;
	struct {
		bool restart;
	} ftl;

	struct api_options opts;
};


char *json_formatter(const cJSON *object);

int send_http(struct ftl_conn *api, const char *mime_type, const char *msg);
int send_http_code(struct ftl_conn *api, const char *mime_type, int code, const char *msg);
int send_http_internal_error(struct ftl_conn *api);
int send_json_unauthorized(struct ftl_conn *api);
int send_json_error(struct ftl_conn *api, const int code,
                    const char *key, const char* message,
                    const char *hint);
int send_json_error_free(struct ftl_conn *api, const int code,
                         const char *key, const char* message,
                         char *hint, bool free_hint);
int send_json_success(struct ftl_conn *api);
const char *get_http_method_str(const enum http_method method) __attribute__((const));

void http_reread_index_html(void);

// Cookie routines
bool http_get_cookie_int(struct ftl_conn *api, const char *cookieName, int *i);
bool http_get_cookie_str(struct ftl_conn *api, const char *cookieName, char *str, size_t str_size);

// HTTP parameter routines
bool get_bool_var(const char *source, const char *var, bool *boolean);
bool get_uint64_var_msg(const char *source, const char *var, uint64_t *num, const char **msg);
bool get_uint_var_msg(const char *source, const char *var, unsigned int *num, const char **msg);
bool get_uint_var(const char *source, const char *var, unsigned int *num);
bool get_int_var_msg(const char *source, const char *var, int *num, const char **msg);
bool get_int_var(const char *source, const char *var, int *num);
bool get_double_var_msg(const char *source, const char *var, double *num, const char **msg);
bool get_double_var(const char *source, const char *var, double *num);
int get_string_var(const char *source, const char *var, char *dest, size_t dest_len);

// HTTP macros
#define GET_VAR(variable, destination, source) mg_get_var(source, strlen(source), variable, destination, sizeof(destination))
#define GET_STR(variable, destination, source) get_string_var(source, variable, destination, sizeof(destination))

// Utils
enum http_method __attribute__((pure)) http_method(struct mg_connection *conn);
const char* __attribute__((pure)) startsWith(const char *path, struct ftl_conn *api);
void read_and_parse_payload(struct ftl_conn *api);
char * __attribute__((malloc)) escape_html(const char *string);
<<<<<<< HEAD
int check_json_payload(struct ftl_conn *api);
int parse_groupIDs(struct ftl_conn *api, tablerow *table, cJSON *row);
=======
char * __attribute__((malloc)) escape_json(const char *string);
>>>>>>> 91d8738a

#endif // HTTP_H<|MERGE_RESOLUTION|>--- conflicted
+++ resolved
@@ -95,11 +95,8 @@
 const char* __attribute__((pure)) startsWith(const char *path, struct ftl_conn *api);
 void read_and_parse_payload(struct ftl_conn *api);
 char * __attribute__((malloc)) escape_html(const char *string);
-<<<<<<< HEAD
 int check_json_payload(struct ftl_conn *api);
 int parse_groupIDs(struct ftl_conn *api, tablerow *table, cJSON *row);
-=======
 char * __attribute__((malloc)) escape_json(const char *string);
->>>>>>> 91d8738a
 
 #endif // HTTP_H