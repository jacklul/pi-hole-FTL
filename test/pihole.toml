# Pi-hole configuration file (v5.25.2-1921-gd3948088-dirty)
# Encoding: UTF-8
# This file is managed by pihole-FTL
# Last updated on 2024-06-15 09:10:13 UTC

[dns]
  # Array of upstream DNS servers used by Pi-hole
  # Example: [ "8.8.8.8", "127.0.0.1#5335", "docker-resolver" ]
  #
  # Possible values are:
  #     array of IP addresses and/or hostnames, optionally with a port (#...)
  upstreams = [
    "127.0.0.1#5555"
  ] ### CHANGED, default = []

  # Use this option to control deep CNAME inspection. Disabling it might be beneficial
  # for very low-end devices
  CNAMEdeepInspect = true

  # Should _esni. subdomains be blocked by default? Encrypted Server Name Indication
  # (ESNI) is certainly a good step into the right direction to enhance privacy on the
  # web. It prevents on-path observers, including ISPs, coffee shop owners and
  # firewalls, from intercepting the TLS Server Name Indication (SNI) extension by
  # encrypting it. This prevents the SNI from being used to determine which websites
  # users are visiting.
  # ESNI will obviously cause issues for pixelserv-tls which will be unable to generate
  # matching certificates on-the-fly when it cannot read the SNI. Cloudflare and Firefox
  # are already enabling ESNI. According to the IEFT draft (link above), we can easily
  # restore piselserv-tls's operation by replying NXDOMAIN to _esni. subdomains of
  # blocked domains as this mimics a "not configured for this domain" behavior.
  blockESNI = true

  # Should we overwrite the query source when client information is provided through
  # EDNS0 client subnet (ECS) information? This allows Pi-hole to obtain client IPs even
  # if they are hidden behind the NAT of a router. This feature has been requested and
  # discussed on Discourse where further information how to use it can be found:
  # https://discourse.pi-hole.net/t/support-for-add-subnet-option-from-dnsmasq-ecs-edns0-client-subnet/35940
  EDNS0ECS = true

  # Should FTL hide queries made by localhost?
  ignoreLocalhost = false

  # Should FTL should analyze and show internally generated DNSSEC queries?
  showDNSSEC = true

  # Should FTL analyze *only* A and AAAA queries?
  analyzeOnlyAandAAAA = false

  # Controls whether and how FTL will reply with for address for which a local interface
  # exists.
  #
  # Possible values are:
  #   - "NONE"
  #       Pi-hole will not respond automatically on PTR requests to local interface
  #       addresses. Ensure pi.hole and/or hostname records exist elsewhere.
  #   - "HOSTNAME"
  #       Serve the machine's hostname. The hostname is queried from the kernel through
  #       uname(2)->nodename. If the machine has multiple network interfaces, it can
  #       also have multiple nodenames. In this case, it is unspecified and up to the
  #       kernel which one will be returned. On Linux, the returned string is what has
  #       been set using sethostname(2) which is typically what has been set in
  #       /etc/hostname.
  #   - "HOSTNAMEFQDN"
  #       Serve the machine's hostname (see limitations above) as fully qualified domain
  #       by adding the local domain. If no local domain has been defined (config option
  #       dns.domain), FTL tries to query the domain name from the kernel using
  #       getdomainname(2). If this fails, FTL appends ".no_fqdn_available" to the
  #       hostname.
  #   - "PI.HOLE"
  #       Respond with "pi.hole".
  piholePTR = "PI.HOLE"

  # How should FTL handle queries when the gravity database is not available?
  #
  # Possible values are:
  #   - "BLOCK"
  #       Block all queries when the database is busy.
  #   - "ALLOW"
  #       Allow all queries when the database is busy.
  #   - "REFUSE"
  #       Refuse all queries which arrive while the database is busy.
  #   - "DROP"
  #       Just drop the queries, i.e., never reply to them at all. Despite "REFUSE"
  #       sounding similar to "DROP", it turned out that many clients will just
  #       immediately retry, causing up to several thousands of queries per second. This
  #       does not happen in "DROP" mode.
  replyWhenBusy = "ALLOW"

  # FTL's internal TTL to be handed out for blocked queries in seconds. This settings
  # allows users to select a value different from the dnsmasq config option local-ttl.
  # This is useful in context of locally used hostnames that are known to stay constant
  # over long times (printers, etc.).
  # Note that large values may render whitelisting ineffective due to client-side
  # caching of blocked queries.
  blockTTL = 2

  # Array of custom DNS records
  # Example: hosts = [ "127.0.0.1 mylocal", "192.168.0.1 therouter" ]
  #
  # Possible values are:
  #     Array of custom DNS records each one in HOSTS form: "IP HOSTNAME"
  hosts = [
    "1.1.1.1 abc-custom.com def-custom.de",
    "2.2.2.2 äste.com steä.com"
  ] ### CHANGED, default = []

  # If set, A and AAAA queries for plain names, without dots or domain parts, are never
  # forwarded to upstream nameservers
  domainNeeded = false

  # If set, the domain is added to simple names (without a period) in /etc/hosts in the
  # same way as for DHCP-derived names
  expandHosts = false

  # The DNS domain used by your Pi-hole to expand hosts and for DHCP.
  #
  # Only if DHCP is enabled below: For DHCP, this has two effects; firstly it causes the
  # DHCP server to return the domain to any hosts which request it, and secondly it sets
  # the domain which it is legal for DHCP-configured hosts to claim. The intention is to
  # constrain hostnames so that an untrusted host on the LAN cannot advertise its name
  # via DHCP as e.g. "google.com" and capture traffic not meant for it. If no domain
  # suffix is specified, then any DHCP hostname with a domain part (ie with a period)
  # will be disallowed and logged. If a domain is specified, then hostnames with a
  # domain part are allowed, provided the domain part matches the suffix. In addition,
  # when a suffix is set then hostnames without a domain part have the suffix added as
  # an optional domain part. For instance, we can set domain=mylab.com and have a
  # machine whose DHCP hostname is "laptop". The IP address for that machine is
  # available both as "laptop" and "laptop.mylab.com".
  #
  # You can disable setting a domain by setting this option to an empty string.
  #
  # Possible values are:
  #     <any valid domain>
  domain = "lan"

  # Should all reverse lookups for private IP ranges (i.e., 192.168.x.y, etc) which are
  # not found in /etc/hosts or the DHCP leases file be answered with "no such domain"
  # rather than being forwarded upstream?
  bogusPriv = true

  # Validate DNS replies using DNSSEC?
  dnssec = true ### CHANGED, default = false

  # Interface to use for DNS (see also dnsmasq.listening.mode) and DHCP (if enabled)
  #
  # Possible values are:
  #     a valid interface name
  interface = ""

  # Add A, AAAA and PTR records to the DNS. This adds one or more names to the DNS with
  # associated IPv4 (A) and IPv6 (AAAA) records
  #
  # Possible values are:
  #     <name>[,<name>....],[<IPv4-address>],[<IPv6-address>][,<TTL>]
  hostRecord = ""

  # Pi-hole interface listening modes
  #
  # Possible values are:
  #   - "LOCAL"
  #       Allow only local requests. This setting accepts DNS queries only from hosts
  #       whose address is on a local subnet, i.e., a subnet for which an interface
  #       exists on the server. It is intended to be set as a default on installation,
  #       to allow unconfigured installations to be useful but also safe from being used
  #       for DNS amplification attacks if (accidentally) running public.
  #   - "SINGLE"
  #       Permit all origins, accept only on the specified interface. Respond only to
  #       queries arriving on the specified interface. The loopback (lo) interface is
  #       automatically added to the list of interfaces to use when this option is used.
  #       Make sure your Pi-hole is properly firewalled!
  #   - "BIND"
  #       By default, FTL binds the wildcard address. If this is not what you want, you
  #       can use this option as it forces FTL to really bind only the interfaces it is
  #       listening on. Note that this may result in issues when the interface may go
  #       down (cable unplugged, etc.). About the only time when this is useful is when
  #       running another nameserver on the same port on the same machine. This may also
  #       happen if you run a virtualization API such as libvirt. When this option is
  #       used, IP alias interface labels (e.g. enp2s0:0) are checked rather than
  #       interface names.
  #   - "ALL"
  #       Permit all origins, accept on all interfaces. Make sure your Pi-hole is
  #       properly firewalled! This truly allows any traffic to be replied to and is a
  #       dangerous thing to do as your Pi-hole could become an open resolver. You
  #       should always ask yourself if the first option doesn't work for you as well.
  #   - "NONE"
  #       Do not add any configuration concerning the listening mode to the dnsmasq
  #       configuration file. This is useful if you want to manually configure the
  #       listening mode in auxiliary configuration files. This option is really meant
  #       for advanced users only, support for this option may be limited.
  listeningMode = "LOCAL"

  # Log DNS queries and replies to pihole.log
  queryLogging = true

  # List of CNAME records which indicate that <cname> is really <target>. If the <TTL> is
  # given, it overwrites the value of local-ttl
  #
  # Possible values are:
  #     Array of CNAMEs each on in one of the following forms: "<cname>,<target>[,<TTL>]"
  cnameRecords = [
    "brücke.com,äste.com,2"
  ] ### CHANGED, default = []

  # Port used by the DNS server
  port = 53

  # Reverse server (former also called "conditional forwarding") feature
  # Array of reverse servers each one in one of the following forms:
  # "<enabled>,<ip-address>[/<prefix-len>],<server>[#<port>],<domain>"
  #
  # Individual components:
  #
  # <enabled>: either "true" or "false"
  #
  # <ip-address>[/<prefix-len>]: Address range for the reverse server feature in CIDR
  # notation. If the prefix length is omitted, either 32 (IPv4) or 128 (IPv6) are
  # substituted (exact address match). This is almost certainly not what you want here.
  # Example: "192.168.0.0/24" for the range 192.168.0.1 - 192.168.0.255
  #
  # <server>[#<port>]: Target server to be used for the reverse server feature
  # Example: "192.168.0.1#53"
  #
  # <domain>: Domain used for the reverse server feature (e.g., "fritz.box")
  # Example: "fritz.box"
  #
  # Possible values are:
  #     array of reverse servers each one in one of the following forms:
  #     "<enabled>,<ip-address>[/<prefix-len>],<server>[#<port>],<domain>", e.g.,
  #     "true,192.168.0.0/24,192.168.0.1,fritz.box"
  revServers = []

  [dns.cache]
    # Cache size of the DNS server. Note that expiring cache entries naturally make room
    # for new insertions over time. Setting this number too high will have an adverse
    # effect as not only more space is needed, but also lookup speed gets degraded in the
    # 10,000+ range. dnsmasq may issue a warning when you go beyond 10,000+ cache entries.
    size = 10000

    # Query cache optimizer: If a DNS name exists in the cache, but its time-to-live has
    # expired only recently, the data will be used anyway (a refreshing from upstream is
    # triggered). This can improve DNS query delays especially over unreliable Internet
    # connections. This feature comes at the expense of possibly sometimes returning
    # out-of-date data and less efficient cache utilization, since old data cannot be
    # flushed when its TTL expires, so the cache becomes mostly least-recently-used. To
    # mitigate issues caused by massively outdated DNS replies, the maximum overaging of
    # cached records is limited. We strongly recommend staying below 86400 (1 day) with
    # this option.
    # Setting the TTL excess time to zero will serve stale cache data regardless how long
    # it has expired. This is not recommended as it may lead to stale data being served
    # for a long time. Setting this option to any negative value will disable this feature
    # altogether.
    optimizer = 3600

  [dns.blocking]
    # Should FTL block queries?
    active = true

    # How should FTL reply to blocked queries?
    #
    # Possible values are:
    #   - "NULL"
    #       In NULL mode, which is both the default and recommended mode for Pi-hole
    #       FTLDNS, blocked queries will be answered with the "unspecified address"
    #       (0.0.0.0 or ::). The "unspecified address" is a reserved IP address specified
    #       by RFC 3513 - Internet Protocol Version 6 (IPv6) Addressing Architecture,
    #       section 2.5.2.
    #   - "IP_NODATA_AAAA"
    #       In IP-NODATA-AAAA mode, blocked queries will be answered with the local IPv4
    #       addresses of your Pi-hole. Blocked AAAA queries will be answered with
    #       NODATA-IPV6 and clients will only try to reach your Pi-hole over its static
    #       IPv4 address.
    #   - "IP"
    #       In IP mode, blocked queries will be answered with the local IP addresses of
    #       your Pi-hole.
    #   - "NX"
    #       In NXDOMAIN mode, blocked queries will be answered with an empty response
    #       (i.e., there won't be an answer section) and status NXDOMAIN. A NXDOMAIN
    #       response should indicate that there is no such domain to the client making the
    #       query.
    #   - "NODATA"
    #       In NODATA mode, blocked queries will be answered with an empty response (no
    #       answer section) and status NODATA. A NODATA response indicates that the domain
    #       exists, but there is no record for the requested query type.
    mode = "NULL"

  [dns.specialDomains]
    # Should Pi-hole always replies with NXDOMAIN to A and AAAA queries of
    # use-application-dns.net to disable Firefox automatic DNS-over-HTTP? This is
    # following the recommendation on
    # https://support.mozilla.org/en-US/kb/configuring-networks-disable-dns-over-https
    mozillaCanary = true

    # Should Pi-hole always replies with NXDOMAIN to A and AAAA queries of mask.icloud.com
    # and mask-h2.icloud.com to disable Apple's iCloud Private Relay to prevent Apple
    # devices from bypassing Pi-hole? This is following the recommendation on
    # https://developer.apple.com/support/prepare-your-network-for-icloud-private-relay
    iCloudPrivateRelay = true

    [dns.reply.host]
      # Use a specific IPv4 address for the Pi-hole host? By default, FTL determines the
      # address of the interface a query arrived on and uses this address for replying to A
      # queries with the most suitable address for the requesting client. This setting can
      # be used to use a fixed, rather than the dynamically obtained, address when Pi-hole
      # responds to the following names: [ "pi.hole", "<the device's hostname>",
      # "pi.hole.<local domain>", "<the device's hostname>.<local domain>" ]
      force4 = true ### CHANGED, default = false

      # Custom IPv4 address for the Pi-hole host
      #
      # Possible values are:
      #     <valid IPv4 address> or empty string ("")
      IPv4 = "10.100.0.10" ### CHANGED, default = ""

      # Use a specific IPv6 address for the Pi-hole host? See description for the IPv4
      # variant above for further details.
      force6 = true ### CHANGED, default = false

      # Custom IPv6 address for the Pi-hole host
      #
      # Possible values are:
      #     <valid IPv6 address> or empty string ("")
      IPv6 = "fe80::10" ### CHANGED, default = ""

    [dns.reply.blocking]
      # Use a specific IPv4 address in IP blocking mode? By default, FTL determines the
      # address of the interface a query arrived on and uses this address for replying to A
      # queries with the most suitable address for the requesting client. This setting can
      # be used to use a fixed, rather than the dynamically obtained, address when Pi-hole
      # responds in the following cases: IP blocking mode is used and this query is to be
      # blocked, regular expressions with the ;reply=IP regex extension.
      force4 = true ### CHANGED, default = false

      # Custom IPv4 address for IP blocking mode
      #
      # Possible values are:
      #     <valid IPv4 address> or empty string ("")
      IPv4 = "10.100.0.11" ### CHANGED, default = ""

      # Use a specific IPv6 address in IP blocking mode? See description for the IPv4 variant
      # above for further details.
      force6 = true ### CHANGED, default = false

      # Custom IPv6 address for IP blocking mode
      #
      # Possible values are:
      #     <valid IPv6 address> or empty string ("")
      IPv6 = "fe80::11" ### CHANGED, default = ""

  [dns.rateLimit]
    # Rate-limited queries are answered with a REFUSED reply and not further processed by
    # FTL.
    # The default settings for FTL's rate-limiting are to permit no more than 1000 queries
    # in 60 seconds. Both numbers can be customized independently. It is important to note
    # that rate-limiting is happening on a per-client basis. Other clients can continue to
    # use FTL while rate-limited clients are short-circuited at the same time.
    # For this setting, both numbers, the maximum number of queries within a given time,
    # and the length of the time interval (seconds) have to be specified. For instance, if
    # you want to set a rate limit of 1 query per hour, the option should look like
    # RATE_LIMIT=1/3600. The time interval is relative to when FTL has finished starting
    # (start of the daemon + possible delay by DELAY_STARTUP) then it will advance in
    # steps of the rate-limiting interval. If a client reaches the maximum number of
    # queries it will be blocked until the end of the current interval. This will be
    # logged to /var/log/pihole/FTL.log, e.g. Rate-limiting 10.0.1.39 for at least 44
    # seconds. If the client continues to send queries while being blocked already and
    # this number of queries during the blocking exceeds the limit the client will
    # continue to be blocked until the end of the next interval (FTL.log will contain
    # lines like Still rate-limiting 10.0.1.39 as it made additional 5007 queries). As
    # soon as the client requests less than the set limit, it will be unblocked (Ending
    # rate-limitation of 10.0.1.39).
    # Rate-limiting may be disabled altogether by setting both values to zero (this
    # results in the same behavior as before FTL v5.7).
    # How many queries are permitted...
    count = 0 ### CHANGED, default = 1000

    # ... in the set interval before rate-limiting?
    interval = 0 ### CHANGED, default = 60

[dhcp]
  # Is the embedded DHCP server enabled?
  active = false

  # Start address of the DHCP address pool
  #
  # Possible values are:
  #     <valid IPv4 address> or empty string (""), e.g., "192.168.0.10"
  start = ""

  # End address of the DHCP address pool
  #
  # Possible values are:
  #     <valid IPv4 address> or empty string (""), e.g., "192.168.0.250"
  end = ""

  # Address of the gateway to be used (typically the address of your router in a home
  # installation)
  #
  # Possible values are:
  #     <valid IPv4 address> or empty string (""), e.g., "192.168.0.1"
  router = ""

  # The netmask used by your Pi-hole. For directly connected networks (i.e., networks on
  # which the machine running Pi-hole has an interface) the netmask is optional and may
  # be set to an empty string (""): it will then be determined from the interface
  # configuration itself. For networks which receive DHCP service via a relay agent, we
  # cannot determine the netmask itself, so it should explicitly be specified, otherwise
  # Pi-hole guesses based on the class (A, B or C) of the network address.
  #
  # Possible values are:
  #     <any valid netmask> (e.g., "255.255.255.0") or empty string ("") for
  #     auto-discovery
  netmask = ""

  # If the lease time is given, then leases will be given for that length of time. If not
  # given, the default lease time is one hour for IPv4 and one day for IPv6.
  #
  # Possible values are:
  #     The lease time can be in seconds, or minutes (e.g., "45m") or hours (e.g., "1h")
  #     or days (like "2d") or even weeks ("1w"). You may also use "infinite" as string
  #     but be aware of the drawbacks
  leaseTime = ""

  # Should Pi-hole make an attempt to also satisfy IPv6 address requests (be aware that
  # IPv6 works a whole lot different than IPv4)
  ipv6 = false

  # Enable DHCPv4 Rapid Commit Option specified in RFC 4039. Should only be enabled if
  # either the server is the only server for the subnet to avoid conflicts
  rapidCommit = false

  # Advertise DNS server multiple times to clients. Some devices will add their own
  # proprietary DNS servers to the list of DNS servers, which can cause issues with
  # Pi-hole. This option will advertise the Pi-hole DNS server multiple times to
  # clients, which should prevent this from happening.
  multiDNS = false

  # Enable logging for DHCP. This will log all relevant DHCP-related activity, including,
  # e.g., all the options sent to DHCP clients and the tags used to determine them (if
  # any). This can be useful for debugging DHCP issues. The generated output is saved to
  # the file specified by files.log.dnsmasq below.
  logging = false

  # Ignore unknown DHCP clients.
  # If this option is set, Pi-hole ignores all clients which are not explicitly
  # configured through dhcp.hosts. This can be useful to prevent unauthorized clients
  # from getting an IP address from the DHCP server.
  # It should be noted that this option is not a security feature, as clients can still
  # assign themselves an IP address and use the network. It is merely a convenience
  # feature to prevent unknown clients from getting a valid IP configuration assigned
  # automatically.
  # Note that you will need to configure new clients manually in dhcp.hosts before they
  # can use the network when this feature is enabled.
  ignoreUnknownClients = false

  # Per host parameters for the DHCP server. This allows a machine with a particular
  # hardware address to be always allocated the same hostname, IP address and lease time
  # or to specify static DHCP leases
  #
  # Possible values are:
  #     Array of static leases each on in one of the following forms:
  #     "[<hwaddr>][,id:<client_id>|*][,set:<tag>][,tag:<tag>][,<ipaddr>][,<hostname>][,<lease_time>][,ignore]"
  hosts = []

  [ntp.ipv4]
    # Should FTL act as network time protocol (NTP) server (IPv4)?
    active = true

    # IPv4 address to listen on for NTP requests
    #
    # Possible values are:
    #     <valid IPv4 address> or empty string ("") for wildcard (0.0.0.0)
    address = ""

  [ntp.ipv6]
    # Should FTL act as network time protocol (NTP) server (IPv6)?
    active = true

    # IPv6 address to listen on for NTP requests
    #
    # Possible values are:
    #     <valid IPv6 address> or empty string ("") for wildcard (::)
    address = ""

  [ntp.sync]
    # NTP upstream server to sync with, e.g., "pool.ntp.org". Note that the NTP server
    # should be located as close as possible to you in order to minimize the time offset
    # possibly introduced by different routing paths.
    #
    # Possible values are:
    #     valid NTP upstream server
    server = "pool.ntp.org"

    # Interval in seconds between successive synchronization attempts with the NTP server
    interval = 3600

    # Number of NTP syncs to perform and average before updating the system time
    count = 8

  [ntp.rtc]
    # Should FTL update a real-time clock (RTC) if available?
    set = true

    # Path to the RTC device to update. Leave empty for auto-discovery
    #
    # Possible values are:
    #     Path to the RTC device, e.g., "/dev/rtc0"
    device = ""

    # Should the RTC be set to UTC?
    utc = true

[resolver]
  # Should FTL try to resolve IPv4 addresses to hostnames?
  resolveIPv4 = false ### CHANGED, default = true

  # Should FTL try to resolve IPv6 addresses to hostnames?
  resolveIPv6 = false ### CHANGED, default = true

  # Control whether FTL should use the fallback option to try to obtain client names from
  # checking the network table. This behavior can be disabled with this option.
  # Assume an IPv6 client without a host names. However, the network table knows -
  # though the client's MAC address - that this is the same device where we have a host
  # name for another IP address (e.g., a DHCP server managed IPv4 address). In this
  # case, we use the host name associated to the other address as this is the same
  # device.
  networkNames = false ### CHANGED, default = true

  # With this option, you can change how (and if) hourly PTR requests are made to check
  # for changes in client and upstream server hostnames.
  #
  # Possible values are:
  #   - "IPV4_ONLY"
  #       Do hourly PTR lookups only for IPv4 addresses. This is the new default since
  #       Pi-hole FTL v5.3.2. It should resolve issues with more and more very
  #       short-lived PE IPv6 addresses coming up in a lot of networks.
  #   - "ALL"
  #       Do hourly PTR lookups for all addresses. This was the default until FTL
  #       v5.3(.1). It has been replaced as it can create a lot of PTR queries for those
  #       with many IPv6 addresses in their networks.
  #   - "UNKNOWN"
  #       Only resolve unknown hostnames. Already existing hostnames are never refreshed,
  #       i.e., there will be no PTR queries made for clients where hostnames are known.
  #       This also means that known hostnames will not be updated once known.
  #   - "NONE"
  #       Don't do any hourly PTR lookups. This means we look host names up exactly once
  #       (when we first see a client) and never again. You may miss future changes of
  #       host names.
  refreshNames = "NONE" ### CHANGED, default = "IPV4_ONLY"

[database]
  # Should FTL load information from the database on startup to be aware of the most
  # recent history?
  DBimport = true

  # How long should queries be stored in the database [days]?
  maxDBdays = 91

  # How often do we store queries in FTL's database [seconds]?
  DBinterval = 60

  # Should FTL enable Write-Ahead Log (WAL) mode for the on-disk query database
  # (configured via files.database)?
  # It is recommended to leave this setting enabled for performance reasons. About the
  # only reason to disable WAL mode is if you are experiencing specific issues with it,
  # e.g., when using a database that is accessed from multiple hosts via a network
  # share. When this setting is disabled, FTL will use SQLite3's default journal mode
  # (rollback journal in DELETE mode).
  useWAL = true

  [database.network]
    # Should FTL analyze the local ARP cache? When disabled, client identification and the
    # network table will stop working reliably.
    parseARPcache = true

    # How long should IP addresses be kept in the network_addresses table [days]? IP
    # addresses (and associated host names) older than the specified number of days are
    # removed to avoid dead entries in the network overview table.
    expire = 91

[webserver]
  # On which domain is the web interface served?
  #
  # Possible values are:
  #     <valid domain>
  domain = "pi.hole"

  # Webserver access control list (ACL) allowing for restrictions to be put on the list
  # of IP addresses which have access to the web server. The ACL is a comma separated
  # list of IP subnets, where each subnet is prepended by either a - or a + sign. A plus
  # sign means allow, where a minus sign means deny. If a subnet mask is omitted, such
  # as -1.2.3.4, this means to deny only that single IP address. If this value is not
  # set (empty string), all accesses are allowed. Otherwise, the default setting is to
  # deny all accesses. On each request the full list is traversed, and the last (!)
  # match wins. IPv6 addresses may be specified in CIDR-form [a:b::c]/64.
  #
  # Example 1: acl = "+127.0.0.1,+[::1]"
  # ---> deny all access, except from 127.0.0.1 and ::1,
  # Example 2: acl = "+192.168.0.0/16"
  # ---> deny all accesses, except from the 192.168.0.0/16 subnet,
  # Example 3: acl = "+[::]/0" ---> allow only IPv6 access.
  #
  # Possible values are:
  #     <valid ACL>
  acl = ""

  # Ports to be used by the webserver.
  # Comma-separated list of ports to listen on. It is possible to specify an IP address
  # to bind to. In this case, an IP address and a colon must be prepended to the port
  # number. For example, to bind to the loopback interface on port 80 (IPv4) and to all
  # interfaces port 8080 (IPv4), use "127.0.0.1:80,8080". "[::]:80" can be used to
  # listen to IPv6 connections to port 80. IPv6 addresses of network interfaces can be
  # specified as well, e.g. "[::1]:80" for the IPv6 loopback interface. [::]:80 will
  # bind to port 80 IPv6 only.
  # In order to use port 80 for all interfaces, both IPv4 and IPv6, use either the
  # configuration "80,[::]:80" (create one socket for IPv4 and one for IPv6 only), or
  # "+80" (create one socket for both, IPv4 and IPv6). The + notation to use IPv4 and
  # IPv6 will only work if no network interface is specified. Depending on your
  # operating system version and IPv6 network environment, some configurations might not
  # work as expected, so you have to test to find the configuration most suitable for
  # your needs. In case "+80" does not work for your environment, you need to use
  # "80,[::]:80".
  # If the port is TLS/SSL, a letter 's' must be appended, for example, "80,443s" will
  # open port 80 and port 443, and connections on port 443 will be encrypted. For
  # non-encrypted ports, it is allowed to append letter 'r' (as in redirect). Redirected
  # ports will redirect all their traffic to the first configured SSL port. For example,
  # if webserver.port is "80r,443s", then all HTTP traffic coming at port 80 will be
  # redirected to HTTPS port 443. If this value is not set (empty string), the web
  # server will not be started and, hence, the API will not be available.
  #
  # Possible values are:
  #     comma-separated list of <[ip_address:]port>
  port = "80,[::]:80,443s,[::]:443s"

  [webserver.session]
    # Session timeout in seconds. If a session is inactive for more than this time, it will
    # be terminated. Sessions are continuously refreshed by the web interface, preventing
    # sessions from timing out while the web interface is open.
    # This option may also be used to make logins persistent for long times, e.g. 86400
    # seconds (24 hours), 604800 seconds (7 days) or 2592000 seconds (30 days). Note that
    # the total number of concurrent sessions is limited so setting this value too high
    # may result in users being rejected and unable to log in if there are already too
    # many sessions active.
    timeout = 300 ### CHANGED, default = 1800

    # Should Pi-hole backup and restore sessions from the database? This is useful if you
    # want to keep your sessions after a restart of the web interface.
    restore = true

  [webserver.tls]
    # Is Pi-hole running behind a reverse proxy? If yes, Pi-hole will not consider
    # HTTP-only connections being insecure. This is useful if you are running Pi-hole in a
    # trusted environment, for example, in a local network, and you are using a reverse
    # proxy to provide TLS encryption, e.g., by using Traefik (docker). If you are using a
    # reverse proxy, you can alternatively set webserver.tls.cert to the path of the TLS
    # certificate file and let Pi-hole handle true end-to-end encryption.
    rev_proxy = false

    # Path to the TLS (SSL) certificate file. This option is only required when at least
    # one of webserver.port is TLS. The file must be in PEM format, and it must have both,
    # private key and certificate (the *.pem file created must contain a 'CERTIFICATE'
    # section as well as a 'RSA PRIVATE KEY' section).
    # The *.pem file can be created using
    #     cp server.crt server.pem
    #     cat server.key >> server.pem
    # if you have these files instead
    #
    # Possible values are:
    #     <valid TLS certificate file (*.pem)>
    cert = "/etc/pihole/test.pem" ### CHANGED, default = "/etc/pihole/tls.pem"

  [webserver.paths]
    # Server root on the host
    #
    # Possible values are:
    #     <valid path>
    webroot = "/var/www/html"

    # Sub-directory of the root containing the web interface
    #
    # Possible values are:
    #     <valid subpath>, both slashes are needed!
    webhome = "/admin/"

  [webserver.interface]
    # Should the web interface use the boxed layout?
    boxed = true

    # Theme used by the Pi-hole web interface
    #
    # Possible values are:
    #   - "default-auto"
    #       Pi-hole auto
    #   - "default-light"
    #       Pi-hole day
    #   - "default-dark"
    #       Pi-hole midnight
    #   - "default-darker"
    #       Pi-hole deep-midnight
    #   - "high-contrast"
    #       High-contrast light
    #   - "high-contrast-dark"
    #       High-contrast dark
    #   - "lcars"
    #       Star Trek LCARS
    theme = "default-auto"

  [webserver.api]
    # Number of concurrent sessions allowed for the API. If the number of sessions exceeds
    # this value, no new sessions will be allowed until the number of sessions drops due
    # to session expiration or logout. Note that the number of concurrent sessions is
    # irrelevant if authentication is disabled as no sessions are used in this case.
    max_sessions = 16

    # Should FTL prettify the API output (add extra spaces, newlines and indentation)?
    prettyJSON = false

    # API password hash
    #
    # Possible values are:
    #     <valid Pi-hole password hash>
    pwhash = ""

    # Pi-hole 2FA TOTP secret. When set to something different than "", 2FA authentication
    # will be enforced for the API and the web interface. This setting is write-only, you
    # can not read the secret back.
    #
    # Possible values are:
    #     <valid TOTP secret (20 Bytes in Base32 encoding)>
    totp_secret = ""

    # Pi-hole application password.
    # After you turn on two-factor (2FA) verification and set up an Authenticator app, you
    # may run into issues if you use apps or other services that don't support two-step
    # verification. In this case, you can create and use an app password to sign in. An
    # app password is a long, randomly generated password that can be used instead of your
    # regular password + TOTP token when signing in to the API. The app password can be
    # generated through the API and will be shown only once. You can revoke the app
    # password at any time. If you revoke the app password, be sure to generate a new one
    # and update your app with the new password.
    #
    # Possible values are:
    #     <valid Pi-hole password hash>
    app_pwhash = ""

    # Should application password API sessions be allowed to modify config settings?
    # Setting this to true allows third-party applications using the application password
<<<<<<< HEAD
    # to modify advanced settings, e.g., the upstream DNS servers, DHCP server settings,
    # or changing passwords. This setting should only be enabled if really needed and only
    # if you trust the applications using the application password.
    app_sudo = false

    # Should FTL create a temporary CLI password? This password is stored in clear in
    # /etc/pihole and can be used by the CLI (pihole ...  commands) to authenticate
    # against the API. Note that the password is only valid for the current session and
    # regenerated on each FTL restart. Sessions initiated with this password cannot modify
    # the Pi-hole configuration (change passwords, etc.) for security reasons but can
    # still use the API to query data and manage lists.
    cli_pw = true

=======
    # to modify settings, e.g., the upstream DNS servers, DHCP server settings, or
    # changing passwords. This setting should only be enabled if really needed and only if
    # you trust the applications using the application password.
    app_sudo = false

>>>>>>> 76cfb5b8
    # Array of clients to be excluded from certain API responses (regex):
    # - Query Log (/api/queries)
    # - Top Clients (/api/stats/top_clients)
    # This setting accepts both IP addresses (IPv4 and IPv6) as well as hostnames.
    # Note that backslashes "\" need to be escaped, i.e. "\\" in this setting
    #
    # Example: [ "^192\\.168\\.2\\.56$", "^fe80::341:[0-9a-f]*$", "^localhost$" ]
    #
    # Possible values are:
    #     array of regular expressions describing clients
    excludeClients = [
      "^1\\.2\\.3\\.4$"
    ] ### CHANGED, default = []

    # Array of domains to be excluded from certain API responses (regex):
    # - Query Log (/api/queries)
    # - Top Clients (/api/stats/top_domains)
    # Note that backslashes "\" need to be escaped, i.e. "\\" in this setting
    #
    # Example: [ "(^|\\.)\\.google\\.de$", "\\.pi-hole\\.net$" ]
    #
    # Possible values are:
    #     array of regular expressions describing domains
    excludeDomains = []

    # How much history should be imported from the database and returned by the API
    # [seconds]? (max 24*60*60 = 86400)
    maxHistory = 86400

    # Up to how many clients should be returned in the activity graph endpoint
    # (/api/history/clients)?
    # This setting can be overwritten at run-time using the parameter N. Setting this to 0
    # will always send all clients. Be aware that this may be challenging for the GUI if
    # you have many (think > 1.000 clients) in your network
    maxClients = 10

    # How should the API compute the most active clients? If set to true, the API will
    # return the clients with the most queries globally (within 24 hours). If set to
    # false, the API will return the clients with the most queries per time slot
    # individually.
    client_history_global_max = true

    # Allow destructive API calls (e.g. deleting all queries, powering off the system, ...)
    allow_destructive = true

    [webserver.api.temp]
      # Which upper temperature limit should be used by Pi-hole? Temperatures above this
      # limit will be shown as "hot". The number specified here is in the unit defined below
      limit = 60.000000

      # Which temperature unit should be used for temperatures processed by FTL?
      #
      # Possible values are:
      #   - "C"
      #       Celsius
      #   - "F"
      #       Fahrenheit
      #   - "K"
      #       Kelvin
      unit = "C"

[files]
  # The file which contains the PID of FTL's main process.
  #
  # Possible values are:
  #     <any writable file>
  pid = "/run/pihole-FTL.pid"

  # The location of FTL's long-term database
  #
  # Possible values are:
  #     <any FTL database>
  database = "/etc/pihole/pihole-FTL.db"

  # The location of Pi-hole's gravity database
  #
  # Possible values are:
  #     <any Pi-hole gravity database>
  gravity = "/etc/pihole/gravity.db"

  # A temporary directory where Pi-hole can store files during gravity updates. This
  # directory must be writable by the user running gravity (typically pihole).
  #
  # Possible values are:
  #     <any existing world-writable writable directory>
  gravity_tmp = "/tmp"

  # The database containing MAC -> Vendor information for the network table
  #
  # Possible values are:
  #     <any Pi-hole macvendor database>
  macvendor = "/etc/pihole/macvendor.db"

  # The old config file of Pi-hole used before v6.0
  #
  # Possible values are:
  #     <any Pi-hole setupVars file>
  setupVars = "/etc/pihole/setupVars.conf"

  # An optional file containing a pcap capture of the network traffic. This file is used
  # for debugging purposes only. If you don't know what this is, you don't need it.
  # Setting this to an empty string disables pcap recording. The file must be writable
  # by the user running FTL (typically pihole). Failure to write to this file will
  # prevent the DNS resolver from starting. The file is appended to if it already
  # exists.
  #
  # Possible values are:
  #     <any writable pcap file>
  pcap = ""

  [files.log]
    # The location of FTL's log file
    #
    # Possible values are:
    #     <any writable file>
    ftl = "/var/log/pihole/FTL.log"

    # The log file used by the embedded dnsmasq DNS server
    #
    # Possible values are:
    #     <any writable file>
    dnsmasq = "/var/log/pihole/pihole.log"

    # The log file used by the webserver
    #
    # Possible values are:
    #     <any writable file>
    webserver = "/var/log/pihole/webserver.log"

[misc]
  # Using privacy levels you can specify which level of detail you want to see in your
  # Pi-hole statistics. Changing this setting will trigger a restart of FTL
  #
  # Possible values are:
  #   - 0
  #       Don't hide anything, all statistics are available.
  #   - 1
  #       Hide domains. This setting disables Top Domains and Top Ads
  #   - 2
  #       Hide domains and clients. This setting disables Top Domains, Top Ads, Top
  #       Clients and Clients over time.
  #   - 3
  #       Anonymize everything. This setting disabled almost any statistics and query
  #       analysis. There will be no long-term database logging and no Query Log. You
  #       will also loose most regex features.
  privacylevel = 0

  # During startup, in some configurations, network interfaces appear only late during
  # system startup and are not ready when FTL tries to bind to them. Therefore, you may
  # want FTL to wait a given amount of time before trying to start the DNS revolver.
  # This setting takes any integer value between 0 and 300 seconds. To prevent delayed
  # startup while the system is already running and FTL is restarted, the delay only
  # takes place within the first 180 seconds (hard-coded) after booting.
  delay_startup = 0

  # Set niceness of pihole-FTL. Defaults to -10 and can be disabled altogether by setting
  # a value of -999. The nice value is an attribute that can be used to influence the
  # CPU scheduler to favor or disfavor a process in scheduling decisions. The range of
  # the nice value varies across UNIX systems. On modern Linux, the range is -20 (high
  # priority = not very nice to other processes) to +19 (low priority).
  nice = -11 ### CHANGED (env), default = -10

  # Should FTL translate its own stack addresses into code lines during the bug
  # backtrace? This improves the analysis of crashed significantly. It is recommended to
  # leave the option enabled. This option should only be disabled when addr2line is
  # known to not be working correctly on the machine because, in this case, the
  # malfunctioning addr2line can prevent from generating any backtrace at all.
  addr2line = true

  # Should FTL load additional dnsmasq configuration files from /etc/dnsmasq.d/?
  etc_dnsmasq_d = true ### CHANGED, default = false

  # Additional lines to inject into the generated dnsmasq configuration.
  # Warning: This is an advanced setting and should only be used with care. Incorrectly
  # formatted or duplicated lines as well as lines conflicting with the automatic
  # configuration of Pi-hole can break the embedded dnsmasq and will stop DNS resolution
  # from working.
  # Use this option with extra care.
  #
  # Possible values are:
  #     array of valid dnsmasq config line options
  dnsmasq_lines = []

  # Log additional information about queries and replies to pihole.log
  # When this setting is enabled, the log has extra information at the start of each
  # line. This consists of a serial number which ties together the log lines associated
  # with an individual query, and the IP address of the requestor. This setting is only
  # effective if dns.queryLogging is enabled, too. This option is only useful for
  # debugging and is not recommended for normal use.
  extraLogging = false

  # Put configuration into read-only mode. This will prevent any changes to the
  # configuration file via the API or CLI. This setting useful when a configuration is
  # to be forced/modified by some third-party application (like infrastructure-as-code
  # providers) and should not be changed by any means.
  readOnly = false

  [misc.check]
    # Pi-hole is very lightweight on resources. Nevertheless, this does not mean that you
    # should run Pi-hole on a server that is otherwise extremely busy as queuing on the
    # system can lead to unnecessary delays in DNS operation as the system becomes less
    # and less usable as the system load increases because all resources are permanently
    # in use. To account for this, FTL regularly checks the system load. To bring this to
    # your attention, FTL warns about excessive load when the 15 minute system load
    # average exceeds the number of cores.
    # This check can be disabled with this setting.
    load = false ### CHANGED, default = true

    # FTL stores history in shared memory to allow inter-process communication with forked
    # dedicated TCP workers. If FTL runs out of memory, it cannot continue to work as
    # queries cannot be analyzed any further. Hence, FTL checks if enough shared memory is
    # available on your system and warns you if this is not the case.
    # By default, FTL warns if the shared-memory usage exceeds 90%. You can set any
    # integer limit between 0 to 100 (interpreted as percentages) where 0 means that
    # checking of shared-memory usage is disabled.
    shmem = 0 ### CHANGED, default = 90

    # FTL stores its long-term history in a database file on disk. Furthermore, FTL stores
    # log files. By default, FTL warns if usage of the disk holding any crucial file
    # exceeds 90%. You can set any integer limit between 0 to 100 (interpreted as
    # percentages) where 0 means that checking of disk usage is disabled.
    disk = 0 ### CHANGED, default = 90

[debug]
  # Print debugging information about database actions. This prints performed SQL
  # statements as well as some general information such as the time it took to store the
  # queries and how many have been saved to the database.
  database = true ### CHANGED, default = false

  # Prints a list of the detected interfaces on the startup of pihole-FTL. Also, prints
  # whether these interfaces are IPv4 or IPv6 interfaces.
  networking = true ### CHANGED, default = false

  # Print information about shared memory locks. Messages will be generated when waiting,
  # obtaining, and releasing a lock.
  locks = true ### CHANGED, default = false

  # Print extensive query information (domains, types, replies, etc.). This has always
  # been part of the legacy debug mode of pihole-FTL.
  queries = true ### CHANGED, default = false

  # Print flags of queries received by the DNS hooks. Only effective when DEBUG_QUERIES
  # is enabled as well.
  flags = true ### CHANGED, default = false

  # Print information about shared memory buffers. Messages are either about creating or
  # enlarging shmem objects or string injections.
  shmem = true ### CHANGED, default = false

  # Print information about garbage collection (GC): What is to be removed, how many have
  # been removed and how long did GC take.
  gc = true ### CHANGED, default = false

  # Print information about ARP table processing: How long did parsing take, whether read
  # MAC addresses are valid, and if the macvendor.db file exists.
  arp = true ### CHANGED, default = false

  # Controls if FTLDNS should print extended details about regex matching into FTL.log.
  regex = true ### CHANGED, default = false

  # Print extra debugging information concerning API calls. This includes the request,
  # the request parameters, and the internal details about how the algorithms decide
  # which data to present and in what form. This very verbose output should only be used
  # when debugging specific API issues and can be helpful, e.g., when a client cannot
  # connect due to an obscure API error. Furthermore, this setting enables logging of
  # all API requests (auth log) and details about user authentication attempts.
  api = true ### CHANGED (env), default = false

  # Print extra debugging information about TLS connections. This includes the TLS
  # version, the cipher suite, the certificate chain and much more. This very verbose
  # output should only be used when debugging specific TLS issues and can be helpful,
  # e.g., when a client cannot connect due to an obscure TLS error as modern browsers do
  # not provide much information about the underlying TLS connection and most often give
  # only very generic error messages without much/any underlying technical information.
  tls = true ### CHANGED, default = false

  # Print information about overTime memory operations, such as initializing or moving
  # overTime slots.
  overtime = true ### CHANGED, default = false

  # Print information about status changes for individual queries. This can be useful to
  # identify unexpected unknown queries.
  status = true ### CHANGED, default = false

  # Print information about capabilities granted to the pihole-FTL process. The current
  # capabilities are printed on receipt of SIGHUP, i.e., the current set of capabilities
  # can be queried without restarting pihole-FTL (by setting DEBUG_CAPS=true and
  # thereafter sending killall -HUP pihole-FTL).
  caps = true ### CHANGED, default = false

  # Print information about DNSSEC activity
  dnssec = true ### CHANGED, default = false

  # FTL uses dynamically allocated vectors for various tasks. This config option enables
  # extensive debugging information such as information about allocation, referencing,
  # deletion, and appending.
  vectors = true ### CHANGED, default = false

  # Extensive information about hostname resolution like which DNS servers are used in
  # the first and second hostname resolving tries (only affecting internally generated
  # PTR queries).
  resolver = true ### CHANGED, default = false

  # Print debugging information about received EDNS(0) data.
  edns0 = true ### CHANGED, default = false

  # Log various important client events such as change of interface (e.g., client
  # switching from WiFi to wired or VPN connection), as well as extensive reporting
  # about how clients were assigned to its groups.
  clients = true ### CHANGED, default = false

  # Log information related to alias-client processing.
  aliasclients = true ### CHANGED, default = false

  # Log information regarding FTL's embedded event handling queue.
  events = true ### CHANGED, default = false

  # Log information about script helpers, e.g., due to dhcp-script.
  helper = true ### CHANGED, default = false

  # Print config parsing details
  config = true ### CHANGED, default = false

  # Debug monitoring of /etc/pihole filesystem events
  inotify = true ### CHANGED, default = false

  # Debug monitoring of the webserver (CivetWeb) events
  webserver = true ### CHANGED, default = false

  # Temporary flag that may print additional information. This debug flag is meant to be
  # used whenever needed for temporary investigations. The logged content may change
  # without further notice at any time.
  extra = true ### CHANGED, default = false

  # Reserved debug flag
  reserved = true ### CHANGED, default = false

  # Print information about NTP synchronization
  ntp = true ### CHANGED, default = false

  # Set all debug flags at once. This is a convenience option to enable all debug flags
  # at once. Note that this option is not persistent, setting it to true will enable all
  # *remaining* debug flags but unsetting it will disable *all* debug flags.
  all = true ### CHANGED, default = false

# Configuration statistics:
# 149 total entries out of which 94 entries are default
# --> 55 entries are modified
# 2 entries are forced through environment:
#   - misc.nice
#   - debug.api<|MERGE_RESOLUTION|>--- conflicted
+++ resolved
@@ -743,10 +743,9 @@
 
     # Should application password API sessions be allowed to modify config settings?
     # Setting this to true allows third-party applications using the application password
-<<<<<<< HEAD
-    # to modify advanced settings, e.g., the upstream DNS servers, DHCP server settings,
-    # or changing passwords. This setting should only be enabled if really needed and only
-    # if you trust the applications using the application password.
+    # to modify settings, e.g., the upstream DNS servers, DHCP server settings, or
+    # changing passwords. This setting should only be enabled if really needed and only if
+    # you trust the applications using the application password.
     app_sudo = false
 
     # Should FTL create a temporary CLI password? This password is stored in clear in
@@ -757,13 +756,6 @@
     # still use the API to query data and manage lists.
     cli_pw = true
 
-=======
-    # to modify settings, e.g., the upstream DNS servers, DHCP server settings, or
-    # changing passwords. This setting should only be enabled if really needed and only if
-    # you trust the applications using the application password.
-    app_sudo = false
-
->>>>>>> 76cfb5b8
     # Array of clients to be excluded from certain API responses (regex):
     # - Query Log (/api/queries)
     # - Top Clients (/api/stats/top_clients)
